--- conflicted
+++ resolved
@@ -426,15 +426,11 @@
   AC_DEFINE(ENABLE_MODULE_EXTRAKEYS, 1, [Define this symbol to enable the extrakeys module])
 fi
 
-<<<<<<< HEAD
 if test x"$enable_module_ecdsa_s2c" = x"yes"; then
   AC_DEFINE(ENABLE_MODULE_ECDSA_S2C, 1, [Define this symbol to enable the ECDSA sign-to-contract module])
 fi
 
-if test x"$use_external_default_callbacks" = x"yes"; then
-=======
 if test x"$enable_external_default_callbacks" = x"yes"; then
->>>>>>> 8746600e
   AC_DEFINE(USE_EXTERNAL_DEFAULT_CALLBACKS, 1, [Define this symbol if an external implementation of the default callbacks is used])
 fi
 
@@ -454,18 +450,13 @@
   AC_MSG_NOTICE([******])
   AC_MSG_NOTICE([WARNING: experimental build])
   AC_MSG_NOTICE([Experimental features do not have stable APIs or properties, and may not be safe for production use.])
-<<<<<<< HEAD
   AC_MSG_NOTICE([Building NUMS generator module: $enable_module_generator])
   AC_MSG_NOTICE([Building range proof module: $enable_module_rangeproof])
   AC_MSG_NOTICE([Building key whitelisting module: $enable_module_whitelist])
   AC_MSG_NOTICE([Building surjection proof module: $enable_module_surjectionproof])
   AC_MSG_NOTICE([Building MuSig module: $enable_module_musig])
-  AC_MSG_NOTICE([Building extrakeys module: $enable_module_extrakeys])
-  AC_MSG_NOTICE([Building schnorrsig module: $enable_module_schnorrsig])
   AC_MSG_NOTICE([Building ECDSA sign-to-contract module: $enable_module_ecdsa_s2c])
   AC_MSG_NOTICE([Building ECDSA adaptor signatures module: $enable_module_ecdsa_adaptor])
-=======
->>>>>>> 8746600e
   AC_MSG_NOTICE([******])
 
 
@@ -490,24 +481,15 @@
     fi
   fi
 else
-<<<<<<< HEAD
   if test x"$enable_module_musig" = x"yes"; then
     AC_MSG_ERROR([MuSig module is experimental. Use --enable-experimental to allow.])
   fi
-  if test x"$enable_module_extrakeys" = x"yes"; then
-    AC_MSG_ERROR([extrakeys module is experimental. Use --enable-experimental to allow.])
-  fi
-  if test x"$enable_module_schnorrsig" = x"yes"; then
-    AC_MSG_ERROR([schnorrsig module is experimental. Use --enable-experimental to allow.])
-  fi
   if test x"$enable_module_ecdsa_s2c" = x"yes"; then
     AC_MSG_ERROR([ECDSA sign-to-contract module module is experimental. Use --enable-experimental to allow.])
   fi
   if test x"$enable_module_ecdsa_adaptor" = x"yes"; then
     AC_MSG_ERROR([ecdsa adaptor signatures module is experimental. Use --enable-experimental to allow.])
   fi
-=======
->>>>>>> 8746600e
   if test x"$set_asm" = x"arm"; then
     AC_MSG_ERROR([ARM assembly optimization is experimental. Use --enable-experimental to allow.])
   fi
@@ -549,18 +531,13 @@
 AM_CONDITIONAL([ENABLE_MODULE_WHITELIST], [test x"$enable_module_whitelist" = x"yes"])
 AM_CONDITIONAL([ENABLE_MODULE_EXTRAKEYS], [test x"$enable_module_extrakeys" = x"yes"])
 AM_CONDITIONAL([ENABLE_MODULE_SCHNORRSIG], [test x"$enable_module_schnorrsig" = x"yes"])
-<<<<<<< HEAD
 AM_CONDITIONAL([ENABLE_MODULE_ECDSA_S2C], [test x"$enable_module_ecdsa_s2c" = x"yes"])
 AM_CONDITIONAL([ENABLE_MODULE_ECDSA_ADAPTOR], [test x"$enable_module_ecdsa_adaptor" = x"yes"])
-AM_CONDITIONAL([USE_EXTERNAL_ASM], [test x"$use_external_asm" = x"yes"])
+AM_CONDITIONAL([USE_EXTERNAL_ASM], [test x"$enable_external_asm" = x"yes"])
 AM_CONDITIONAL([USE_ASM_ARM], [test x"$set_asm" = x"arm"])
 AM_CONDITIONAL([ENABLE_MODULE_SURJECTIONPROOF], [test x"$enable_module_surjectionproof" = x"yes"])
 AM_CONDITIONAL([USE_REDUCED_SURJECTION_PROOF_SIZE], [test x"$use_reduced_surjection_proof_size" = x"yes"])
-=======
-AM_CONDITIONAL([USE_EXTERNAL_ASM], [test x"$enable_external_asm" = x"yes"])
-AM_CONDITIONAL([USE_ASM_ARM], [test x"$set_asm" = x"arm"])
 AM_CONDITIONAL([BUILD_WINDOWS], [test "$build_windows" = "yes"])
->>>>>>> 8746600e
 AC_SUBST(LIB_VERSION_CURRENT, _LIB_VERSION_CURRENT)
 AC_SUBST(LIB_VERSION_REVISION, _LIB_VERSION_REVISION)
 AC_SUBST(LIB_VERSION_AGE, _LIB_VERSION_AGE)
