--- conflicted
+++ resolved
@@ -166,7 +166,6 @@
     [use_external_default_callbacks=$enableval],
     [use_external_default_callbacks=no])
 
-<<<<<<< HEAD
 AC_ARG_ENABLE(module_surjectionproof,
     AS_HELP_STRING([--enable-module-surjectionproof],[enable surjection proof module [default=no]]),
     [enable_module_surjectionproof=$enableval],
@@ -177,13 +176,9 @@
     [use_reduced_surjection_proof_size=$enableval],
     [use_reduced_surjection_proof_size=no])
 
-AC_ARG_WITH([field], [AS_HELP_STRING([--with-field=64bit|32bit|auto],
-[finite field implementation to use [default=auto]])],[req_field=$withval], [req_field=auto])
-=======
 dnl Test-only override of the (autodetected by the C code) "widemul" setting.
 dnl Legal values are int64 (for [u]int64_t), int128 (for [unsigned] __int128), and auto (the default).
 AC_ARG_WITH([test-override-wide-multiply], [] ,[set_widemul=$withval], [set_widemul=auto])
->>>>>>> f3733c54
 
 AC_ARG_WITH([bignum], [AS_HELP_STRING([--with-bignum=gmp|no|auto],
 [bignum implementation to use [default=auto]])],[req_bignum=$withval], [req_bignum=auto])
@@ -481,7 +476,6 @@
   AC_DEFINE(ENABLE_MODULE_RECOVERY, 1, [Define this symbol to enable the ECDSA pubkey recovery module])
 fi
 
-<<<<<<< HEAD
 if test x"$enable_module_generator" = x"yes"; then
   AC_DEFINE(ENABLE_MODULE_GENERATOR, 1, [Define this symbol to enable the NUMS generator module])
 fi
@@ -498,10 +492,6 @@
   AC_DEFINE(ENABLE_MODULE_SURJECTIONPROOF, 1, [Define this symbol to enable the surjection proof module])
 fi
 
-AC_C_BIGENDIAN()
-
-=======
->>>>>>> f3733c54
 if test x"$use_external_asm" = x"yes"; then
   AC_DEFINE(USE_EXTERNAL_ASM, 1, [Define this symbol if an external (non-inline) assembly implementation is used])
 fi
