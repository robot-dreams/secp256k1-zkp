/**********************************************************************
 * Copyright (c) 2013-2015 Pieter Wuille, Gregory Maxwell             *
 * Distributed under the MIT software license, see the accompanying   *
 * file COPYING or http://www.opensource.org/licenses/mit-license.php.*
 **********************************************************************/

#if defined HAVE_CONFIG_H
#include "libsecp256k1-config.h"
#endif

#include <stdio.h>
#include <stdlib.h>
#include <string.h>

#include <time.h>

#include "secp256k1.c"
#include "include/secp256k1.h"
#include "include/secp256k1_preallocated.h"
#include "testrand_impl.h"

#ifdef ENABLE_OPENSSL_TESTS
#include "openssl/bn.h"
#include "openssl/ec.h"
#include "openssl/ecdsa.h"
#include "openssl/obj_mac.h"
# if OPENSSL_VERSION_NUMBER < 0x10100000L
void ECDSA_SIG_get0(const ECDSA_SIG *sig, const BIGNUM **pr, const BIGNUM **ps) {*pr = sig->r; *ps = sig->s;}
# endif
#endif

#include "contrib/lax_der_parsing.c"
#include "contrib/lax_der_privatekey_parsing.c"

static int count = 64;
static secp256k1_context *ctx = NULL;

static void counting_illegal_callback_fn(const char* str, void* data) {
    /* Dummy callback function that just counts. */
    int32_t *p;
    (void)str;
    p = data;
    (*p)++;
}

static void uncounting_illegal_callback_fn(const char* str, void* data) {
    /* Dummy callback function that just counts (backwards). */
    int32_t *p;
    (void)str;
    p = data;
    (*p)--;
}

void random_field_element_test(secp256k1_fe *fe) {
    do {
        unsigned char b32[32];
        secp256k1_rand256_test(b32);
        if (secp256k1_fe_set_b32(fe, b32)) {
            break;
        }
    } while(1);
}

void random_field_element_magnitude(secp256k1_fe *fe) {
    secp256k1_fe zero;
    int n = secp256k1_rand_int(9);
    secp256k1_fe_normalize(fe);
    if (n == 0) {
        return;
    }
    secp256k1_fe_clear(&zero);
    secp256k1_fe_negate(&zero, &zero, 0);
    secp256k1_fe_mul_int(&zero, n - 1);
    secp256k1_fe_add(fe, &zero);
#ifdef VERIFY
    CHECK(fe->magnitude == n);
#endif
}

void random_group_element_test(secp256k1_ge *ge) {
    secp256k1_fe fe;
    do {
        random_field_element_test(&fe);
        if (secp256k1_ge_set_xo_var(ge, &fe, secp256k1_rand_bits(1))) {
            secp256k1_fe_normalize(&ge->y);
            break;
        }
    } while(1);
}

void random_group_element_jacobian_test(secp256k1_gej *gej, const secp256k1_ge *ge) {
    secp256k1_fe z2, z3;
    do {
        random_field_element_test(&gej->z);
        if (!secp256k1_fe_is_zero(&gej->z)) {
            break;
        }
    } while(1);
    secp256k1_fe_sqr(&z2, &gej->z);
    secp256k1_fe_mul(&z3, &z2, &gej->z);
    secp256k1_fe_mul(&gej->x, &ge->x, &z2);
    secp256k1_fe_mul(&gej->y, &ge->y, &z3);
    gej->infinity = ge->infinity;
}

void random_scalar_order_test(secp256k1_scalar *num) {
    do {
        unsigned char b32[32];
        int overflow = 0;
        secp256k1_rand256_test(b32);
        secp256k1_scalar_set_b32(num, b32, &overflow);
        if (overflow || secp256k1_scalar_is_zero(num)) {
            continue;
        }
        break;
    } while(1);
}

void random_scalar_order(secp256k1_scalar *num) {
    do {
        unsigned char b32[32];
        int overflow = 0;
        secp256k1_rand256(b32);
        secp256k1_scalar_set_b32(num, b32, &overflow);
        if (overflow || secp256k1_scalar_is_zero(num)) {
            continue;
        }
        break;
    } while(1);
}

void random_scalar_order_b32(unsigned char *b32) {
    secp256k1_scalar num;
    random_scalar_order(&num);
    secp256k1_scalar_get_b32(b32, &num);
}

void run_util_tests(void) {
    int i;
    uint64_t r;
    uint64_t r2;
    uint64_t r3;
    int64_t s;
    CHECK(secp256k1_clz64_var(0) == 64);
    CHECK(secp256k1_clz64_var(1) == 63);
    CHECK(secp256k1_clz64_var(2) == 62);
    CHECK(secp256k1_clz64_var(3) == 62);
    CHECK(secp256k1_clz64_var(~0ULL) == 0);
    CHECK(secp256k1_clz64_var((~0ULL) - 1) == 0);
    CHECK(secp256k1_clz64_var((~0ULL) >> 1) == 1);
    CHECK(secp256k1_clz64_var((~0ULL) >> 2) == 2);
    CHECK(secp256k1_sign_and_abs64(&r, INT64_MAX) == 0);
    CHECK(r == INT64_MAX);
    CHECK(secp256k1_sign_and_abs64(&r, INT64_MAX - 1) == 0);
    CHECK(r == INT64_MAX - 1);
    CHECK(secp256k1_sign_and_abs64(&r, INT64_MIN) == 1);
    CHECK(r == (uint64_t)INT64_MAX + 1);
    CHECK(secp256k1_sign_and_abs64(&r, INT64_MIN + 1) == 1);
    CHECK(r == (uint64_t)INT64_MAX);
    CHECK(secp256k1_sign_and_abs64(&r, 0) == 0);
    CHECK(r == 0);
    CHECK(secp256k1_sign_and_abs64(&r, 1) == 0);
    CHECK(r == 1);
    CHECK(secp256k1_sign_and_abs64(&r, -1) == 1);
    CHECK(r == 1);
    CHECK(secp256k1_sign_and_abs64(&r, 2) == 0);
    CHECK(r == 2);
    CHECK(secp256k1_sign_and_abs64(&r, -2) == 1);
    CHECK(r == 2);
    for (i = 0; i < 10; i++) {
        CHECK(secp256k1_clz64_var((~0ULL) - secp256k1_rand32()) == 0);
        r = ((uint64_t)secp256k1_rand32() << 32) | secp256k1_rand32();
        r2 = secp256k1_rands64(0, r);
        CHECK(r2 <= r);
        r3 = secp256k1_rands64(r2, r);
        CHECK((r3 >= r2) && (r3 <= r));
        r = secp256k1_rands64(0, INT64_MAX);
        s = (int64_t)r * (secp256k1_rand32()&1?-1:1);
        CHECK(secp256k1_sign_and_abs64(&r2, s) == (s < 0));
        CHECK(r2 == r);
    }
}

void run_context_tests(int use_prealloc) {
    secp256k1_pubkey pubkey;
    secp256k1_pubkey zero_pubkey;
    secp256k1_ecdsa_signature sig;
    unsigned char ctmp[32];
    int32_t ecount;
    int32_t ecount2;
    secp256k1_context *none;
    secp256k1_context *sign;
    secp256k1_context *vrfy;
    secp256k1_context *both;
    void *none_prealloc = NULL;
    void *sign_prealloc = NULL;
    void *vrfy_prealloc = NULL;
    void *both_prealloc = NULL;

    secp256k1_gej pubj;
    secp256k1_ge pub;
    secp256k1_scalar msg, key, nonce;
    secp256k1_scalar sigr, sigs;

    if (use_prealloc) {
        none_prealloc = malloc(secp256k1_context_preallocated_size(SECP256K1_CONTEXT_NONE));
        sign_prealloc = malloc(secp256k1_context_preallocated_size(SECP256K1_CONTEXT_SIGN));
        vrfy_prealloc = malloc(secp256k1_context_preallocated_size(SECP256K1_CONTEXT_VERIFY));
        both_prealloc = malloc(secp256k1_context_preallocated_size(SECP256K1_CONTEXT_SIGN | SECP256K1_CONTEXT_VERIFY));
        CHECK(none_prealloc != NULL);
        CHECK(sign_prealloc != NULL);
        CHECK(vrfy_prealloc != NULL);
        CHECK(both_prealloc != NULL);
        none = secp256k1_context_preallocated_create(none_prealloc, SECP256K1_CONTEXT_NONE);
        sign = secp256k1_context_preallocated_create(sign_prealloc, SECP256K1_CONTEXT_SIGN);
        vrfy = secp256k1_context_preallocated_create(vrfy_prealloc, SECP256K1_CONTEXT_VERIFY);
        both = secp256k1_context_preallocated_create(both_prealloc, SECP256K1_CONTEXT_SIGN | SECP256K1_CONTEXT_VERIFY);
    } else {
        none = secp256k1_context_create(SECP256K1_CONTEXT_NONE);
        sign = secp256k1_context_create(SECP256K1_CONTEXT_SIGN);
        vrfy = secp256k1_context_create(SECP256K1_CONTEXT_VERIFY);
        both = secp256k1_context_create(SECP256K1_CONTEXT_SIGN | SECP256K1_CONTEXT_VERIFY);
    }

    memset(&zero_pubkey, 0, sizeof(zero_pubkey));

    ecount = 0;
    ecount2 = 10;
    secp256k1_context_set_illegal_callback(vrfy, counting_illegal_callback_fn, &ecount);
    secp256k1_context_set_illegal_callback(sign, counting_illegal_callback_fn, &ecount2);
    /* set error callback (to a function that still aborts in case malloc() fails in secp256k1_context_clone() below) */
    secp256k1_context_set_error_callback(sign, secp256k1_default_illegal_callback_fn, NULL);
    CHECK(sign->error_callback.fn != vrfy->error_callback.fn);
    CHECK(sign->error_callback.fn == secp256k1_default_illegal_callback_fn);

    /* check if sizes for cloning are consistent */
    CHECK(secp256k1_context_preallocated_clone_size(none) == secp256k1_context_preallocated_size(SECP256K1_CONTEXT_NONE));
    CHECK(secp256k1_context_preallocated_clone_size(sign) == secp256k1_context_preallocated_size(SECP256K1_CONTEXT_SIGN));
    CHECK(secp256k1_context_preallocated_clone_size(vrfy) == secp256k1_context_preallocated_size(SECP256K1_CONTEXT_VERIFY));
    CHECK(secp256k1_context_preallocated_clone_size(both) == secp256k1_context_preallocated_size(SECP256K1_CONTEXT_SIGN | SECP256K1_CONTEXT_VERIFY));

    /*** clone and destroy all of them to make sure cloning was complete ***/
    {
        secp256k1_context *ctx_tmp;

        if (use_prealloc) {
            /* clone into a non-preallocated context and then again into a new preallocated one. */
            ctx_tmp = none; none = secp256k1_context_clone(none); secp256k1_context_preallocated_destroy(ctx_tmp);
            free(none_prealloc); none_prealloc = malloc(secp256k1_context_preallocated_size(SECP256K1_CONTEXT_NONE)); CHECK(none_prealloc != NULL);
            ctx_tmp = none; none = secp256k1_context_preallocated_clone(none, none_prealloc); secp256k1_context_destroy(ctx_tmp);

            ctx_tmp = sign; sign = secp256k1_context_clone(sign); secp256k1_context_preallocated_destroy(ctx_tmp);
            free(sign_prealloc); sign_prealloc = malloc(secp256k1_context_preallocated_size(SECP256K1_CONTEXT_SIGN)); CHECK(sign_prealloc != NULL);
            ctx_tmp = sign; sign = secp256k1_context_preallocated_clone(sign, sign_prealloc); secp256k1_context_destroy(ctx_tmp);

            ctx_tmp = vrfy; vrfy = secp256k1_context_clone(vrfy); secp256k1_context_preallocated_destroy(ctx_tmp);
            free(vrfy_prealloc); vrfy_prealloc = malloc(secp256k1_context_preallocated_size(SECP256K1_CONTEXT_VERIFY)); CHECK(vrfy_prealloc != NULL);
            ctx_tmp = vrfy; vrfy = secp256k1_context_preallocated_clone(vrfy, vrfy_prealloc); secp256k1_context_destroy(ctx_tmp);

            ctx_tmp = both; both = secp256k1_context_clone(both); secp256k1_context_preallocated_destroy(ctx_tmp);
            free(both_prealloc); both_prealloc = malloc(secp256k1_context_preallocated_size(SECP256K1_CONTEXT_SIGN | SECP256K1_CONTEXT_VERIFY)); CHECK(both_prealloc != NULL);
            ctx_tmp = both; both = secp256k1_context_preallocated_clone(both, both_prealloc); secp256k1_context_destroy(ctx_tmp);
        } else {
            /* clone into a preallocated context and then again into a new non-preallocated one. */
            void *prealloc_tmp;

            prealloc_tmp = malloc(secp256k1_context_preallocated_size(SECP256K1_CONTEXT_NONE)); CHECK(prealloc_tmp != NULL);
            ctx_tmp = none; none = secp256k1_context_preallocated_clone(none, prealloc_tmp); secp256k1_context_destroy(ctx_tmp);
            ctx_tmp = none; none = secp256k1_context_clone(none); secp256k1_context_preallocated_destroy(ctx_tmp);
            free(prealloc_tmp);

            prealloc_tmp = malloc(secp256k1_context_preallocated_size(SECP256K1_CONTEXT_SIGN)); CHECK(prealloc_tmp != NULL);
            ctx_tmp = sign; sign = secp256k1_context_preallocated_clone(sign, prealloc_tmp); secp256k1_context_destroy(ctx_tmp);
            ctx_tmp = sign; sign = secp256k1_context_clone(sign); secp256k1_context_preallocated_destroy(ctx_tmp);
            free(prealloc_tmp);

            prealloc_tmp = malloc(secp256k1_context_preallocated_size(SECP256K1_CONTEXT_VERIFY)); CHECK(prealloc_tmp != NULL);
            ctx_tmp = vrfy; vrfy = secp256k1_context_preallocated_clone(vrfy, prealloc_tmp); secp256k1_context_destroy(ctx_tmp);
            ctx_tmp = vrfy; vrfy = secp256k1_context_clone(vrfy); secp256k1_context_preallocated_destroy(ctx_tmp);
            free(prealloc_tmp);

            prealloc_tmp = malloc(secp256k1_context_preallocated_size(SECP256K1_CONTEXT_SIGN | SECP256K1_CONTEXT_VERIFY)); CHECK(prealloc_tmp != NULL);
            ctx_tmp = both; both = secp256k1_context_preallocated_clone(both, prealloc_tmp); secp256k1_context_destroy(ctx_tmp);
            ctx_tmp = both; both = secp256k1_context_clone(both); secp256k1_context_preallocated_destroy(ctx_tmp);
            free(prealloc_tmp);
        }
    }

    /* Verify that the error callback makes it across the clone. */
    CHECK(sign->error_callback.fn != vrfy->error_callback.fn);
    CHECK(sign->error_callback.fn == secp256k1_default_illegal_callback_fn);
    /* And that it resets back to default. */
    secp256k1_context_set_error_callback(sign, NULL, NULL);
    CHECK(vrfy->error_callback.fn == sign->error_callback.fn);

    /*** attempt to use them ***/
    random_scalar_order_test(&msg);
    random_scalar_order_test(&key);
    secp256k1_ecmult_gen(&both->ecmult_gen_ctx, &pubj, &key);
    secp256k1_ge_set_gej(&pub, &pubj);

    /* Verify context-type checking illegal-argument errors. */
    memset(ctmp, 1, 32);
    CHECK(secp256k1_ec_pubkey_create(vrfy, &pubkey, ctmp) == 0);
    CHECK(ecount == 1);
    VG_UNDEF(&pubkey, sizeof(pubkey));
    CHECK(secp256k1_ec_pubkey_create(sign, &pubkey, ctmp) == 1);
    VG_CHECK(&pubkey, sizeof(pubkey));
    CHECK(secp256k1_ecdsa_sign(vrfy, &sig, ctmp, ctmp, NULL, NULL) == 0);
    CHECK(ecount == 2);
    VG_UNDEF(&sig, sizeof(sig));
    CHECK(secp256k1_ecdsa_sign(sign, &sig, ctmp, ctmp, NULL, NULL) == 1);
    VG_CHECK(&sig, sizeof(sig));
    CHECK(ecount2 == 10);
    CHECK(secp256k1_ecdsa_verify(sign, &sig, ctmp, &pubkey) == 0);
    CHECK(ecount2 == 11);
    CHECK(secp256k1_ecdsa_verify(vrfy, &sig, ctmp, &pubkey) == 1);
    CHECK(ecount == 2);
    CHECK(secp256k1_ec_pubkey_tweak_add(sign, &pubkey, ctmp) == 0);
    CHECK(ecount2 == 12);
    CHECK(secp256k1_ec_pubkey_tweak_add(vrfy, &pubkey, ctmp) == 1);
    CHECK(ecount == 2);
    CHECK(secp256k1_ec_pubkey_tweak_mul(sign, &pubkey, ctmp) == 0);
    CHECK(ecount2 == 13);
    CHECK(secp256k1_ec_pubkey_negate(vrfy, &pubkey) == 1);
    CHECK(ecount == 2);
    CHECK(secp256k1_ec_pubkey_negate(sign, &pubkey) == 1);
    CHECK(ecount == 2);
    CHECK(secp256k1_ec_pubkey_negate(sign, NULL) == 0);
    CHECK(ecount2 == 14);
    CHECK(secp256k1_ec_pubkey_negate(vrfy, &zero_pubkey) == 0);
    CHECK(ecount == 3);
    CHECK(secp256k1_ec_pubkey_tweak_mul(vrfy, &pubkey, ctmp) == 1);
    CHECK(ecount == 3);
    CHECK(secp256k1_context_randomize(vrfy, ctmp) == 1);
    CHECK(ecount == 3);
    CHECK(secp256k1_context_randomize(vrfy, NULL) == 1);
    CHECK(ecount == 3);
    CHECK(secp256k1_context_randomize(sign, ctmp) == 1);
    CHECK(ecount2 == 14);
    CHECK(secp256k1_context_randomize(sign, NULL) == 1);
    CHECK(ecount2 == 14);
    secp256k1_context_set_illegal_callback(vrfy, NULL, NULL);
    secp256k1_context_set_illegal_callback(sign, NULL, NULL);

    /* obtain a working nonce */
    do {
        random_scalar_order_test(&nonce);
    } while(!secp256k1_ecdsa_sig_sign(&both->ecmult_gen_ctx, &sigr, &sigs, &key, &msg, &nonce, NULL));

    /* try signing */
    CHECK(secp256k1_ecdsa_sig_sign(&sign->ecmult_gen_ctx, &sigr, &sigs, &key, &msg, &nonce, NULL));
    CHECK(secp256k1_ecdsa_sig_sign(&both->ecmult_gen_ctx, &sigr, &sigs, &key, &msg, &nonce, NULL));

    /* try verifying */
    CHECK(secp256k1_ecdsa_sig_verify(&vrfy->ecmult_ctx, &sigr, &sigs, &pub, &msg));
    CHECK(secp256k1_ecdsa_sig_verify(&both->ecmult_ctx, &sigr, &sigs, &pub, &msg));

    /* cleanup */
    if (use_prealloc) {
        secp256k1_context_preallocated_destroy(none);
        secp256k1_context_preallocated_destroy(sign);
        secp256k1_context_preallocated_destroy(vrfy);
        secp256k1_context_preallocated_destroy(both);
        free(none_prealloc);
        free(sign_prealloc);
        free(vrfy_prealloc);
        free(both_prealloc);
    } else {
        secp256k1_context_destroy(none);
        secp256k1_context_destroy(sign);
        secp256k1_context_destroy(vrfy);
        secp256k1_context_destroy(both);
    }
    /* Defined as no-op. */
    secp256k1_context_destroy(NULL);
    secp256k1_context_preallocated_destroy(NULL);

}

void run_scratch_tests(void) {
    const size_t adj_alloc = ((500 + ALIGNMENT - 1) / ALIGNMENT) * ALIGNMENT;

    int32_t ecount = 0;
    size_t checkpoint;
    size_t checkpoint_2;
    secp256k1_context *none = secp256k1_context_create(SECP256K1_CONTEXT_NONE);
    secp256k1_scratch_space *scratch;
    secp256k1_scratch_space local_scratch;

    /* Test public API */
    secp256k1_context_set_illegal_callback(none, counting_illegal_callback_fn, &ecount);
    secp256k1_context_set_error_callback(none, counting_illegal_callback_fn, &ecount);

    scratch = secp256k1_scratch_space_create(none, 1000);
    CHECK(scratch != NULL);
    CHECK(ecount == 0);

    /* Test internal API */
    CHECK(secp256k1_scratch_max_allocation(&none->error_callback, scratch, 0) == 1000);
    CHECK(secp256k1_scratch_max_allocation(&none->error_callback, scratch, 1) == 1000 - (ALIGNMENT - 1));
    CHECK(scratch->alloc_size == 0);
    CHECK(scratch->alloc_size % ALIGNMENT == 0);

    /* Allocating 500 bytes succeeds */
    checkpoint = secp256k1_scratch_checkpoint(&none->error_callback, scratch);
    CHECK(secp256k1_scratch_alloc(&none->error_callback, scratch, 500) != NULL);
    CHECK(secp256k1_scratch_max_allocation(&none->error_callback, scratch, 0) == 1000 - adj_alloc);
    CHECK(secp256k1_scratch_max_allocation(&none->error_callback, scratch, 1) == 1000 - adj_alloc - (ALIGNMENT - 1));
    CHECK(scratch->alloc_size != 0);
    CHECK(scratch->alloc_size % ALIGNMENT == 0);

    /* Allocating another 501 bytes fails */
    CHECK(secp256k1_scratch_alloc(&none->error_callback, scratch, 501) == NULL);
    CHECK(secp256k1_scratch_max_allocation(&none->error_callback, scratch, 0) == 1000 - adj_alloc);
    CHECK(secp256k1_scratch_max_allocation(&none->error_callback, scratch, 1) == 1000 - adj_alloc - (ALIGNMENT - 1));
    CHECK(scratch->alloc_size != 0);
    CHECK(scratch->alloc_size % ALIGNMENT == 0);

    /* ...but it succeeds once we apply the checkpoint to undo it */
    secp256k1_scratch_apply_checkpoint(&none->error_callback, scratch, checkpoint);
    CHECK(scratch->alloc_size == 0);
    CHECK(secp256k1_scratch_max_allocation(&none->error_callback, scratch, 0) == 1000);
    CHECK(secp256k1_scratch_alloc(&none->error_callback, scratch, 500) != NULL);
    CHECK(scratch->alloc_size != 0);

    /* try to apply a bad checkpoint */
    checkpoint_2 = secp256k1_scratch_checkpoint(&none->error_callback, scratch);
    secp256k1_scratch_apply_checkpoint(&none->error_callback, scratch, checkpoint);
    CHECK(ecount == 0);
    secp256k1_scratch_apply_checkpoint(&none->error_callback, scratch, checkpoint_2); /* checkpoint_2 is after checkpoint */
    CHECK(ecount == 1);
    secp256k1_scratch_apply_checkpoint(&none->error_callback, scratch, (size_t) -1); /* this is just wildly invalid */
    CHECK(ecount == 2);

    /* try to use badly initialized scratch space */
    secp256k1_scratch_space_destroy(none, scratch);
    memset(&local_scratch, 0, sizeof(local_scratch));
    scratch = &local_scratch;
    CHECK(!secp256k1_scratch_max_allocation(&none->error_callback, scratch, 0));
    CHECK(ecount == 3);
    CHECK(secp256k1_scratch_alloc(&none->error_callback, scratch, 500) == NULL);
    CHECK(ecount == 4);
    secp256k1_scratch_space_destroy(none, scratch);
    CHECK(ecount == 5);

    /* Test that large integers do not wrap around in a bad way */
    scratch = secp256k1_scratch_space_create(none, 1000);
    /* Try max allocation with a large number of objects. Only makes sense if
     * ALIGNMENT is greater than 1 because otherwise the objects take no extra
     * space. */
    CHECK(ALIGNMENT <= 1 || !secp256k1_scratch_max_allocation(&none->error_callback, scratch, (SIZE_MAX / (ALIGNMENT - 1)) + 1));
    /* Try allocating SIZE_MAX to test wrap around which only happens if
     * ALIGNMENT > 1, otherwise it returns NULL anyway because the scratch
     * space is too small. */
    CHECK(secp256k1_scratch_alloc(&none->error_callback, scratch, SIZE_MAX) == NULL);
    secp256k1_scratch_space_destroy(none, scratch);

    /* cleanup */
    secp256k1_scratch_space_destroy(none, NULL); /* no-op */
    secp256k1_context_destroy(none);
}

/***** HASH TESTS *****/

void run_sha256_tests(void) {
    static const char *inputs[8] = {
        "", "abc", "message digest", "secure hash algorithm", "SHA256 is considered to be safe",
        "abcdbcdecdefdefgefghfghighijhijkijkljklmklmnlmnomnopnopq",
        "For this sample, this 63-byte string will be used as input data",
        "This is exactly 64 bytes long, not counting the terminating byte"
    };
    static const unsigned char outputs[8][32] = {
        {0xe3, 0xb0, 0xc4, 0x42, 0x98, 0xfc, 0x1c, 0x14, 0x9a, 0xfb, 0xf4, 0xc8, 0x99, 0x6f, 0xb9, 0x24, 0x27, 0xae, 0x41, 0xe4, 0x64, 0x9b, 0x93, 0x4c, 0xa4, 0x95, 0x99, 0x1b, 0x78, 0x52, 0xb8, 0x55},
        {0xba, 0x78, 0x16, 0xbf, 0x8f, 0x01, 0xcf, 0xea, 0x41, 0x41, 0x40, 0xde, 0x5d, 0xae, 0x22, 0x23, 0xb0, 0x03, 0x61, 0xa3, 0x96, 0x17, 0x7a, 0x9c, 0xb4, 0x10, 0xff, 0x61, 0xf2, 0x00, 0x15, 0xad},
        {0xf7, 0x84, 0x6f, 0x55, 0xcf, 0x23, 0xe1, 0x4e, 0xeb, 0xea, 0xb5, 0xb4, 0xe1, 0x55, 0x0c, 0xad, 0x5b, 0x50, 0x9e, 0x33, 0x48, 0xfb, 0xc4, 0xef, 0xa3, 0xa1, 0x41, 0x3d, 0x39, 0x3c, 0xb6, 0x50},
        {0xf3, 0x0c, 0xeb, 0x2b, 0xb2, 0x82, 0x9e, 0x79, 0xe4, 0xca, 0x97, 0x53, 0xd3, 0x5a, 0x8e, 0xcc, 0x00, 0x26, 0x2d, 0x16, 0x4c, 0xc0, 0x77, 0x08, 0x02, 0x95, 0x38, 0x1c, 0xbd, 0x64, 0x3f, 0x0d},
        {0x68, 0x19, 0xd9, 0x15, 0xc7, 0x3f, 0x4d, 0x1e, 0x77, 0xe4, 0xe1, 0xb5, 0x2d, 0x1f, 0xa0, 0xf9, 0xcf, 0x9b, 0xea, 0xea, 0xd3, 0x93, 0x9f, 0x15, 0x87, 0x4b, 0xd9, 0x88, 0xe2, 0xa2, 0x36, 0x30},
        {0x24, 0x8d, 0x6a, 0x61, 0xd2, 0x06, 0x38, 0xb8, 0xe5, 0xc0, 0x26, 0x93, 0x0c, 0x3e, 0x60, 0x39, 0xa3, 0x3c, 0xe4, 0x59, 0x64, 0xff, 0x21, 0x67, 0xf6, 0xec, 0xed, 0xd4, 0x19, 0xdb, 0x06, 0xc1},
        {0xf0, 0x8a, 0x78, 0xcb, 0xba, 0xee, 0x08, 0x2b, 0x05, 0x2a, 0xe0, 0x70, 0x8f, 0x32, 0xfa, 0x1e, 0x50, 0xc5, 0xc4, 0x21, 0xaa, 0x77, 0x2b, 0xa5, 0xdb, 0xb4, 0x06, 0xa2, 0xea, 0x6b, 0xe3, 0x42},
        {0xab, 0x64, 0xef, 0xf7, 0xe8, 0x8e, 0x2e, 0x46, 0x16, 0x5e, 0x29, 0xf2, 0xbc, 0xe4, 0x18, 0x26, 0xbd, 0x4c, 0x7b, 0x35, 0x52, 0xf6, 0xb3, 0x82, 0xa9, 0xe7, 0xd3, 0xaf, 0x47, 0xc2, 0x45, 0xf8}
    };
    int i;
    for (i = 0; i < 8; i++) {
        unsigned char out[32];
        secp256k1_sha256 hasher;
        secp256k1_sha256_initialize(&hasher);
        secp256k1_sha256_write(&hasher, (const unsigned char*)(inputs[i]), strlen(inputs[i]));
        secp256k1_sha256_finalize(&hasher, out);
        CHECK(memcmp(out, outputs[i], 32) == 0);
        if (strlen(inputs[i]) > 0) {
            int split = secp256k1_rand_int(strlen(inputs[i]));
            secp256k1_sha256_initialize(&hasher);
            secp256k1_sha256_write(&hasher, (const unsigned char*)(inputs[i]), split);
            secp256k1_sha256_write(&hasher, (const unsigned char*)(inputs[i] + split), strlen(inputs[i]) - split);
            secp256k1_sha256_finalize(&hasher, out);
            CHECK(memcmp(out, outputs[i], 32) == 0);
        }
    }
}

void run_hmac_sha256_tests(void) {
    static const char *keys[6] = {
        "\x0b\x0b\x0b\x0b\x0b\x0b\x0b\x0b\x0b\x0b\x0b\x0b\x0b\x0b\x0b\x0b\x0b\x0b\x0b\x0b",
        "\x4a\x65\x66\x65",
        "\xaa\xaa\xaa\xaa\xaa\xaa\xaa\xaa\xaa\xaa\xaa\xaa\xaa\xaa\xaa\xaa\xaa\xaa\xaa\xaa",
        "\x01\x02\x03\x04\x05\x06\x07\x08\x09\x0a\x0b\x0c\x0d\x0e\x0f\x10\x11\x12\x13\x14\x15\x16\x17\x18\x19",
        "\xaa\xaa\xaa\xaa\xaa\xaa\xaa\xaa\xaa\xaa\xaa\xaa\xaa\xaa\xaa\xaa\xaa\xaa\xaa\xaa\xaa\xaa\xaa\xaa\xaa\xaa\xaa\xaa\xaa\xaa\xaa\xaa\xaa\xaa\xaa\xaa\xaa\xaa\xaa\xaa\xaa\xaa\xaa\xaa\xaa\xaa\xaa\xaa\xaa\xaa\xaa\xaa\xaa\xaa\xaa\xaa\xaa\xaa\xaa\xaa\xaa\xaa\xaa\xaa\xaa\xaa\xaa\xaa\xaa\xaa\xaa\xaa\xaa\xaa\xaa\xaa\xaa\xaa\xaa\xaa\xaa\xaa\xaa\xaa\xaa\xaa\xaa\xaa\xaa\xaa\xaa\xaa\xaa\xaa\xaa\xaa\xaa\xaa\xaa\xaa\xaa\xaa\xaa\xaa\xaa\xaa\xaa\xaa\xaa\xaa\xaa\xaa\xaa\xaa\xaa\xaa\xaa\xaa\xaa\xaa\xaa\xaa\xaa\xaa\xaa\xaa\xaa\xaa\xaa\xaa\xaa",
        "\xaa\xaa\xaa\xaa\xaa\xaa\xaa\xaa\xaa\xaa\xaa\xaa\xaa\xaa\xaa\xaa\xaa\xaa\xaa\xaa\xaa\xaa\xaa\xaa\xaa\xaa\xaa\xaa\xaa\xaa\xaa\xaa\xaa\xaa\xaa\xaa\xaa\xaa\xaa\xaa\xaa\xaa\xaa\xaa\xaa\xaa\xaa\xaa\xaa\xaa\xaa\xaa\xaa\xaa\xaa\xaa\xaa\xaa\xaa\xaa\xaa\xaa\xaa\xaa\xaa\xaa\xaa\xaa\xaa\xaa\xaa\xaa\xaa\xaa\xaa\xaa\xaa\xaa\xaa\xaa\xaa\xaa\xaa\xaa\xaa\xaa\xaa\xaa\xaa\xaa\xaa\xaa\xaa\xaa\xaa\xaa\xaa\xaa\xaa\xaa\xaa\xaa\xaa\xaa\xaa\xaa\xaa\xaa\xaa\xaa\xaa\xaa\xaa\xaa\xaa\xaa\xaa\xaa\xaa\xaa\xaa\xaa\xaa\xaa\xaa\xaa\xaa\xaa\xaa\xaa\xaa"
    };
    static const char *inputs[6] = {
        "\x48\x69\x20\x54\x68\x65\x72\x65",
        "\x77\x68\x61\x74\x20\x64\x6f\x20\x79\x61\x20\x77\x61\x6e\x74\x20\x66\x6f\x72\x20\x6e\x6f\x74\x68\x69\x6e\x67\x3f",
        "\xdd\xdd\xdd\xdd\xdd\xdd\xdd\xdd\xdd\xdd\xdd\xdd\xdd\xdd\xdd\xdd\xdd\xdd\xdd\xdd\xdd\xdd\xdd\xdd\xdd\xdd\xdd\xdd\xdd\xdd\xdd\xdd\xdd\xdd\xdd\xdd\xdd\xdd\xdd\xdd\xdd\xdd\xdd\xdd\xdd\xdd\xdd\xdd\xdd\xdd",
        "\xcd\xcd\xcd\xcd\xcd\xcd\xcd\xcd\xcd\xcd\xcd\xcd\xcd\xcd\xcd\xcd\xcd\xcd\xcd\xcd\xcd\xcd\xcd\xcd\xcd\xcd\xcd\xcd\xcd\xcd\xcd\xcd\xcd\xcd\xcd\xcd\xcd\xcd\xcd\xcd\xcd\xcd\xcd\xcd\xcd\xcd\xcd\xcd\xcd\xcd",
        "\x54\x65\x73\x74\x20\x55\x73\x69\x6e\x67\x20\x4c\x61\x72\x67\x65\x72\x20\x54\x68\x61\x6e\x20\x42\x6c\x6f\x63\x6b\x2d\x53\x69\x7a\x65\x20\x4b\x65\x79\x20\x2d\x20\x48\x61\x73\x68\x20\x4b\x65\x79\x20\x46\x69\x72\x73\x74",
        "\x54\x68\x69\x73\x20\x69\x73\x20\x61\x20\x74\x65\x73\x74\x20\x75\x73\x69\x6e\x67\x20\x61\x20\x6c\x61\x72\x67\x65\x72\x20\x74\x68\x61\x6e\x20\x62\x6c\x6f\x63\x6b\x2d\x73\x69\x7a\x65\x20\x6b\x65\x79\x20\x61\x6e\x64\x20\x61\x20\x6c\x61\x72\x67\x65\x72\x20\x74\x68\x61\x6e\x20\x62\x6c\x6f\x63\x6b\x2d\x73\x69\x7a\x65\x20\x64\x61\x74\x61\x2e\x20\x54\x68\x65\x20\x6b\x65\x79\x20\x6e\x65\x65\x64\x73\x20\x74\x6f\x20\x62\x65\x20\x68\x61\x73\x68\x65\x64\x20\x62\x65\x66\x6f\x72\x65\x20\x62\x65\x69\x6e\x67\x20\x75\x73\x65\x64\x20\x62\x79\x20\x74\x68\x65\x20\x48\x4d\x41\x43\x20\x61\x6c\x67\x6f\x72\x69\x74\x68\x6d\x2e"
    };
    static const unsigned char outputs[6][32] = {
        {0xb0, 0x34, 0x4c, 0x61, 0xd8, 0xdb, 0x38, 0x53, 0x5c, 0xa8, 0xaf, 0xce, 0xaf, 0x0b, 0xf1, 0x2b, 0x88, 0x1d, 0xc2, 0x00, 0xc9, 0x83, 0x3d, 0xa7, 0x26, 0xe9, 0x37, 0x6c, 0x2e, 0x32, 0xcf, 0xf7},
        {0x5b, 0xdc, 0xc1, 0x46, 0xbf, 0x60, 0x75, 0x4e, 0x6a, 0x04, 0x24, 0x26, 0x08, 0x95, 0x75, 0xc7, 0x5a, 0x00, 0x3f, 0x08, 0x9d, 0x27, 0x39, 0x83, 0x9d, 0xec, 0x58, 0xb9, 0x64, 0xec, 0x38, 0x43},
        {0x77, 0x3e, 0xa9, 0x1e, 0x36, 0x80, 0x0e, 0x46, 0x85, 0x4d, 0xb8, 0xeb, 0xd0, 0x91, 0x81, 0xa7, 0x29, 0x59, 0x09, 0x8b, 0x3e, 0xf8, 0xc1, 0x22, 0xd9, 0x63, 0x55, 0x14, 0xce, 0xd5, 0x65, 0xfe},
        {0x82, 0x55, 0x8a, 0x38, 0x9a, 0x44, 0x3c, 0x0e, 0xa4, 0xcc, 0x81, 0x98, 0x99, 0xf2, 0x08, 0x3a, 0x85, 0xf0, 0xfa, 0xa3, 0xe5, 0x78, 0xf8, 0x07, 0x7a, 0x2e, 0x3f, 0xf4, 0x67, 0x29, 0x66, 0x5b},
        {0x60, 0xe4, 0x31, 0x59, 0x1e, 0xe0, 0xb6, 0x7f, 0x0d, 0x8a, 0x26, 0xaa, 0xcb, 0xf5, 0xb7, 0x7f, 0x8e, 0x0b, 0xc6, 0x21, 0x37, 0x28, 0xc5, 0x14, 0x05, 0x46, 0x04, 0x0f, 0x0e, 0xe3, 0x7f, 0x54},
        {0x9b, 0x09, 0xff, 0xa7, 0x1b, 0x94, 0x2f, 0xcb, 0x27, 0x63, 0x5f, 0xbc, 0xd5, 0xb0, 0xe9, 0x44, 0xbf, 0xdc, 0x63, 0x64, 0x4f, 0x07, 0x13, 0x93, 0x8a, 0x7f, 0x51, 0x53, 0x5c, 0x3a, 0x35, 0xe2}
    };
    int i;
    for (i = 0; i < 6; i++) {
        secp256k1_hmac_sha256 hasher;
        unsigned char out[32];
        secp256k1_hmac_sha256_initialize(&hasher, (const unsigned char*)(keys[i]), strlen(keys[i]));
        secp256k1_hmac_sha256_write(&hasher, (const unsigned char*)(inputs[i]), strlen(inputs[i]));
        secp256k1_hmac_sha256_finalize(&hasher, out);
        CHECK(memcmp(out, outputs[i], 32) == 0);
        if (strlen(inputs[i]) > 0) {
            int split = secp256k1_rand_int(strlen(inputs[i]));
            secp256k1_hmac_sha256_initialize(&hasher, (const unsigned char*)(keys[i]), strlen(keys[i]));
            secp256k1_hmac_sha256_write(&hasher, (const unsigned char*)(inputs[i]), split);
            secp256k1_hmac_sha256_write(&hasher, (const unsigned char*)(inputs[i] + split), strlen(inputs[i]) - split);
            secp256k1_hmac_sha256_finalize(&hasher, out);
            CHECK(memcmp(out, outputs[i], 32) == 0);
        }
    }
}

void run_rfc6979_hmac_sha256_tests(void) {
    static const unsigned char key1[65] = {0x01, 0x02, 0x03, 0x04, 0x05, 0x06, 0x07, 0x08, 0x09, 0x0a, 0x0b, 0x0c, 0x0d, 0x0e, 0x0f, 0x10, 0x11, 0x12, 0x13, 0x14, 0x15, 0x16, 0x17, 0x18, 0x19, 0x1a, 0x1b, 0x1c, 0x1d, 0x1e, 0x1f, 0x00, 0x4b, 0xf5, 0x12, 0x2f, 0x34, 0x45, 0x54, 0xc5, 0x3b, 0xde, 0x2e, 0xbb, 0x8c, 0xd2, 0xb7, 0xe3, 0xd1, 0x60, 0x0a, 0xd6, 0x31, 0xc3, 0x85, 0xa5, 0xd7, 0xcc, 0xe2, 0x3c, 0x77, 0x85, 0x45, 0x9a, 0};
    static const unsigned char out1[3][32] = {
        {0x4f, 0xe2, 0x95, 0x25, 0xb2, 0x08, 0x68, 0x09, 0x15, 0x9a, 0xcd, 0xf0, 0x50, 0x6e, 0xfb, 0x86, 0xb0, 0xec, 0x93, 0x2c, 0x7b, 0xa4, 0x42, 0x56, 0xab, 0x32, 0x1e, 0x42, 0x1e, 0x67, 0xe9, 0xfb},
        {0x2b, 0xf0, 0xff, 0xf1, 0xd3, 0xc3, 0x78, 0xa2, 0x2d, 0xc5, 0xde, 0x1d, 0x85, 0x65, 0x22, 0x32, 0x5c, 0x65, 0xb5, 0x04, 0x49, 0x1a, 0x0c, 0xbd, 0x01, 0xcb, 0x8f, 0x3a, 0xa6, 0x7f, 0xfd, 0x4a},
        {0xf5, 0x28, 0xb4, 0x10, 0xcb, 0x54, 0x1f, 0x77, 0x00, 0x0d, 0x7a, 0xfb, 0x6c, 0x5b, 0x53, 0xc5, 0xc4, 0x71, 0xea, 0xb4, 0x3e, 0x46, 0x6d, 0x9a, 0xc5, 0x19, 0x0c, 0x39, 0xc8, 0x2f, 0xd8, 0x2e}
    };

    static const unsigned char key2[64] = {0xff, 0xff, 0xff, 0xff, 0xff, 0xff, 0xff, 0xff, 0xff, 0xff, 0xff, 0xff, 0xff, 0xff, 0xff, 0xff, 0xff, 0xff, 0xff, 0xff, 0xff, 0xff, 0xff, 0xff, 0xff, 0xff, 0xff, 0xff, 0xff, 0xff, 0xff, 0xff, 0xe3, 0xb0, 0xc4, 0x42, 0x98, 0xfc, 0x1c, 0x14, 0x9a, 0xfb, 0xf4, 0xc8, 0x99, 0x6f, 0xb9, 0x24, 0x27, 0xae, 0x41, 0xe4, 0x64, 0x9b, 0x93, 0x4c, 0xa4, 0x95, 0x99, 0x1b, 0x78, 0x52, 0xb8, 0x55};
    static const unsigned char out2[3][32] = {
        {0x9c, 0x23, 0x6c, 0x16, 0x5b, 0x82, 0xae, 0x0c, 0xd5, 0x90, 0x65, 0x9e, 0x10, 0x0b, 0x6b, 0xab, 0x30, 0x36, 0xe7, 0xba, 0x8b, 0x06, 0x74, 0x9b, 0xaf, 0x69, 0x81, 0xe1, 0x6f, 0x1a, 0x2b, 0x95},
        {0xdf, 0x47, 0x10, 0x61, 0x62, 0x5b, 0xc0, 0xea, 0x14, 0xb6, 0x82, 0xfe, 0xee, 0x2c, 0x9c, 0x02, 0xf2, 0x35, 0xda, 0x04, 0x20, 0x4c, 0x1d, 0x62, 0xa1, 0x53, 0x6c, 0x6e, 0x17, 0xae, 0xd7, 0xa9},
        {0x75, 0x97, 0x88, 0x7c, 0xbd, 0x76, 0x32, 0x1f, 0x32, 0xe3, 0x04, 0x40, 0x67, 0x9a, 0x22, 0xcf, 0x7f, 0x8d, 0x9d, 0x2e, 0xac, 0x39, 0x0e, 0x58, 0x1f, 0xea, 0x09, 0x1c, 0xe2, 0x02, 0xba, 0x94}
    };

    secp256k1_rfc6979_hmac_sha256 rng;
    unsigned char out[32];
    int i;

    secp256k1_rfc6979_hmac_sha256_initialize(&rng, key1, 64);
    for (i = 0; i < 3; i++) {
        secp256k1_rfc6979_hmac_sha256_generate(&rng, out, 32);
        CHECK(memcmp(out, out1[i], 32) == 0);
    }
    secp256k1_rfc6979_hmac_sha256_finalize(&rng);

    secp256k1_rfc6979_hmac_sha256_initialize(&rng, key1, 65);
    for (i = 0; i < 3; i++) {
        secp256k1_rfc6979_hmac_sha256_generate(&rng, out, 32);
        CHECK(memcmp(out, out1[i], 32) != 0);
    }
    secp256k1_rfc6979_hmac_sha256_finalize(&rng);

    secp256k1_rfc6979_hmac_sha256_initialize(&rng, key2, 64);
    for (i = 0; i < 3; i++) {
        secp256k1_rfc6979_hmac_sha256_generate(&rng, out, 32);
        CHECK(memcmp(out, out2[i], 32) == 0);
    }
    secp256k1_rfc6979_hmac_sha256_finalize(&rng);
}

/***** RANDOM TESTS *****/

void test_rand_bits(int rand32, int bits) {
    /* (1-1/2^B)^rounds[B] < 1/10^9, so rounds is the number of iterations to
     * get a false negative chance below once in a billion */
    static const unsigned int rounds[7] = {1, 30, 73, 156, 322, 653, 1316};
    /* We try multiplying the results with various odd numbers, which shouldn't
     * influence the uniform distribution modulo a power of 2. */
    static const uint32_t mults[6] = {1, 3, 21, 289, 0x9999, 0x80402011};
    /* We only select up to 6 bits from the output to analyse */
    unsigned int usebits = bits > 6 ? 6 : bits;
    unsigned int maxshift = bits - usebits;
    /* For each of the maxshift+1 usebits-bit sequences inside a bits-bit
       number, track all observed outcomes, one per bit in a uint64_t. */
    uint64_t x[6][27] = {{0}};
    unsigned int i, shift, m;
    /* Multiply the output of all rand calls with the odd number m, which
       should not change the uniformity of its distribution. */
    for (i = 0; i < rounds[usebits]; i++) {
        uint32_t r = (rand32 ? secp256k1_rand32() : secp256k1_rand_bits(bits));
        CHECK((((uint64_t)r) >> bits) == 0);
        for (m = 0; m < sizeof(mults) / sizeof(mults[0]); m++) {
            uint32_t rm = r * mults[m];
            for (shift = 0; shift <= maxshift; shift++) {
                x[m][shift] |= (((uint64_t)1) << ((rm >> shift) & ((1 << usebits) - 1)));
            }
        }
    }
    for (m = 0; m < sizeof(mults) / sizeof(mults[0]); m++) {
        for (shift = 0; shift <= maxshift; shift++) {
            /* Test that the lower usebits bits of x[shift] are 1 */
            CHECK(((~x[m][shift]) << (64 - (1 << usebits))) == 0);
        }
    }
}

/* Subrange must be a whole divisor of range, and at most 64 */
void test_rand_int(uint32_t range, uint32_t subrange) {
    /* (1-1/subrange)^rounds < 1/10^9 */
    int rounds = (subrange * 2073) / 100;
    int i;
    uint64_t x = 0;
    CHECK((range % subrange) == 0);
    for (i = 0; i < rounds; i++) {
        uint32_t r = secp256k1_rand_int(range);
        CHECK(r < range);
        r = r % subrange;
        x |= (((uint64_t)1) << r);
    }
    /* Test that the lower subrange bits of x are 1. */
    CHECK(((~x) << (64 - subrange)) == 0);
}

void run_rand_bits(void) {
    size_t b;
    test_rand_bits(1, 32);
    for (b = 1; b <= 32; b++) {
        test_rand_bits(0, b);
    }
}

void run_rand_int(void) {
    static const uint32_t ms[] = {1, 3, 17, 1000, 13771, 999999, 33554432};
    static const uint32_t ss[] = {1, 3, 6, 9, 13, 31, 64};
    unsigned int m, s;
    for (m = 0; m < sizeof(ms) / sizeof(ms[0]); m++) {
        for (s = 0; s < sizeof(ss) / sizeof(ss[0]); s++) {
            test_rand_int(ms[m] * ss[s], ss[s]);
        }
    }
}

/***** NUM TESTS *****/

#ifndef USE_NUM_NONE
void random_num_negate(secp256k1_num *num) {
    if (secp256k1_rand_bits(1)) {
        secp256k1_num_negate(num);
    }
}

void random_num_order_test(secp256k1_num *num) {
    secp256k1_scalar sc;
    random_scalar_order_test(&sc);
    secp256k1_scalar_get_num(num, &sc);
}

void random_num_order(secp256k1_num *num) {
    secp256k1_scalar sc;
    random_scalar_order(&sc);
    secp256k1_scalar_get_num(num, &sc);
}

void test_num_negate(void) {
    secp256k1_num n1;
    secp256k1_num n2;
    random_num_order_test(&n1); /* n1 = R */
    random_num_negate(&n1);
    secp256k1_num_copy(&n2, &n1); /* n2 = R */
    secp256k1_num_sub(&n1, &n2, &n1); /* n1 = n2-n1 = 0 */
    CHECK(secp256k1_num_is_zero(&n1));
    secp256k1_num_copy(&n1, &n2); /* n1 = R */
    secp256k1_num_negate(&n1); /* n1 = -R */
    CHECK(!secp256k1_num_is_zero(&n1));
    secp256k1_num_add(&n1, &n2, &n1); /* n1 = n2+n1 = 0 */
    CHECK(secp256k1_num_is_zero(&n1));
    secp256k1_num_copy(&n1, &n2); /* n1 = R */
    secp256k1_num_negate(&n1); /* n1 = -R */
    CHECK(secp256k1_num_is_neg(&n1) != secp256k1_num_is_neg(&n2));
    secp256k1_num_negate(&n1); /* n1 = R */
    CHECK(secp256k1_num_eq(&n1, &n2));
}

void test_num_add_sub(void) {
    int i;
    secp256k1_scalar s;
    secp256k1_num n1;
    secp256k1_num n2;
    secp256k1_num n1p2, n2p1, n1m2, n2m1;
    random_num_order_test(&n1); /* n1 = R1 */
    if (secp256k1_rand_bits(1)) {
        random_num_negate(&n1);
    }
    random_num_order_test(&n2); /* n2 = R2 */
    if (secp256k1_rand_bits(1)) {
        random_num_negate(&n2);
    }
    secp256k1_num_add(&n1p2, &n1, &n2); /* n1p2 = R1 + R2 */
    secp256k1_num_add(&n2p1, &n2, &n1); /* n2p1 = R2 + R1 */
    secp256k1_num_sub(&n1m2, &n1, &n2); /* n1m2 = R1 - R2 */
    secp256k1_num_sub(&n2m1, &n2, &n1); /* n2m1 = R2 - R1 */
    CHECK(secp256k1_num_eq(&n1p2, &n2p1));
    CHECK(!secp256k1_num_eq(&n1p2, &n1m2));
    secp256k1_num_negate(&n2m1); /* n2m1 = -R2 + R1 */
    CHECK(secp256k1_num_eq(&n2m1, &n1m2));
    CHECK(!secp256k1_num_eq(&n2m1, &n1));
    secp256k1_num_add(&n2m1, &n2m1, &n2); /* n2m1 = -R2 + R1 + R2 = R1 */
    CHECK(secp256k1_num_eq(&n2m1, &n1));
    CHECK(!secp256k1_num_eq(&n2p1, &n1));
    secp256k1_num_sub(&n2p1, &n2p1, &n2); /* n2p1 = R2 + R1 - R2 = R1 */
    CHECK(secp256k1_num_eq(&n2p1, &n1));

    /* check is_one */
    secp256k1_scalar_set_int(&s, 1);
    secp256k1_scalar_get_num(&n1, &s);
    CHECK(secp256k1_num_is_one(&n1));
    /* check that 2^n + 1 is never 1 */
    secp256k1_scalar_get_num(&n2, &s);
    for (i = 0; i < 250; ++i) {
        secp256k1_num_add(&n1, &n1, &n1);    /* n1 *= 2 */
        secp256k1_num_add(&n1p2, &n1, &n2);  /* n1p2 = n1 + 1 */
        CHECK(!secp256k1_num_is_one(&n1p2));
    }
}

void test_num_mod(void) {
    int i;
    secp256k1_scalar s;
    secp256k1_num order, n;

    /* check that 0 mod anything is 0 */
    random_scalar_order_test(&s);
    secp256k1_scalar_get_num(&order, &s);
    secp256k1_scalar_set_int(&s, 0);
    secp256k1_scalar_get_num(&n, &s);
    secp256k1_num_mod(&n, &order);
    CHECK(secp256k1_num_is_zero(&n));

    /* check that anything mod 1 is 0 */
    secp256k1_scalar_set_int(&s, 1);
    secp256k1_scalar_get_num(&order, &s);
    secp256k1_scalar_get_num(&n, &s);
    secp256k1_num_mod(&n, &order);
    CHECK(secp256k1_num_is_zero(&n));

    /* check that increasing the number past 2^256 does not break this */
    random_scalar_order_test(&s);
    secp256k1_scalar_get_num(&n, &s);
    /* multiply by 2^8, which'll test this case with high probability */
    for (i = 0; i < 8; ++i) {
        secp256k1_num_add(&n, &n, &n);
    }
    secp256k1_num_mod(&n, &order);
    CHECK(secp256k1_num_is_zero(&n));
}

void test_num_jacobi(void) {
    secp256k1_scalar sqr;
    secp256k1_scalar small;
    secp256k1_scalar five;  /* five is not a quadratic residue */
    secp256k1_num order, n;
    int i;
    /* squares mod 5 are 1, 4 */
    const int jacobi5[10] = { 0, 1, -1, -1, 1, 0, 1, -1, -1, 1 };

    /* check some small values with 5 as the order */
    secp256k1_scalar_set_int(&five, 5);
    secp256k1_scalar_get_num(&order, &five);
    for (i = 0; i < 10; ++i) {
        secp256k1_scalar_set_int(&small, i);
        secp256k1_scalar_get_num(&n, &small);
        CHECK(secp256k1_num_jacobi(&n, &order) == jacobi5[i]);
    }

    /** test large values with 5 as group order */
    secp256k1_scalar_get_num(&order, &five);
    /* we first need a scalar which is not a multiple of 5 */
    do {
        secp256k1_num fiven;
        random_scalar_order_test(&sqr);
        secp256k1_scalar_get_num(&fiven, &five);
        secp256k1_scalar_get_num(&n, &sqr);
        secp256k1_num_mod(&n, &fiven);
    } while (secp256k1_num_is_zero(&n));
    /* next force it to be a residue. 2 is a nonresidue mod 5 so we can
     * just multiply by two, i.e. add the number to itself */
    if (secp256k1_num_jacobi(&n, &order) == -1) {
        secp256k1_num_add(&n, &n, &n);
    }

    /* test residue */
    CHECK(secp256k1_num_jacobi(&n, &order) == 1);
    /* test nonresidue */
    secp256k1_num_add(&n, &n, &n);
    CHECK(secp256k1_num_jacobi(&n, &order) == -1);

    /** test with secp group order as order */
    secp256k1_scalar_order_get_num(&order);
    random_scalar_order_test(&sqr);
    secp256k1_scalar_sqr(&sqr, &sqr);
    /* test residue */
    secp256k1_scalar_get_num(&n, &sqr);
    CHECK(secp256k1_num_jacobi(&n, &order) == 1);
    /* test nonresidue */
    secp256k1_scalar_mul(&sqr, &sqr, &five);
    secp256k1_scalar_get_num(&n, &sqr);
    CHECK(secp256k1_num_jacobi(&n, &order) == -1);
    /* test multiple of the order*/
    CHECK(secp256k1_num_jacobi(&order, &order) == 0);

    /* check one less than the order */
    secp256k1_scalar_set_int(&small, 1);
    secp256k1_scalar_get_num(&n, &small);
    secp256k1_num_sub(&n, &order, &n);
    CHECK(secp256k1_num_jacobi(&n, &order) == 1);  /* sage confirms this is 1 */
}

void run_num_smalltests(void) {
    int i;
    for (i = 0; i < 100*count; i++) {
        test_num_negate();
        test_num_add_sub();
        test_num_mod();
        test_num_jacobi();
    }
}
#endif

/***** SCALAR TESTS *****/

void scalar_test(void) {
    secp256k1_scalar s;
    secp256k1_scalar s1;
    secp256k1_scalar s2;
#ifndef USE_NUM_NONE
    secp256k1_num snum, s1num, s2num;
    secp256k1_num order, half_order;
#endif
    unsigned char c[32];

    /* Set 's' to a random scalar, with value 'snum'. */
    random_scalar_order_test(&s);

    /* Set 's1' to a random scalar, with value 's1num'. */
    random_scalar_order_test(&s1);

    /* Set 's2' to a random scalar, with value 'snum2', and byte array representation 'c'. */
    random_scalar_order_test(&s2);
    secp256k1_scalar_get_b32(c, &s2);

#ifndef USE_NUM_NONE
    secp256k1_scalar_get_num(&snum, &s);
    secp256k1_scalar_get_num(&s1num, &s1);
    secp256k1_scalar_get_num(&s2num, &s2);

    secp256k1_scalar_order_get_num(&order);
    half_order = order;
    secp256k1_num_shift(&half_order, 1);
#endif

    {
        int i;
        /* Test that fetching groups of 4 bits from a scalar and recursing n(i)=16*n(i-1)+p(i) reconstructs it. */
        secp256k1_scalar n;
        secp256k1_scalar_set_int(&n, 0);
        for (i = 0; i < 256; i += 4) {
            secp256k1_scalar t;
            int j;
            secp256k1_scalar_set_int(&t, secp256k1_scalar_get_bits(&s, 256 - 4 - i, 4));
            for (j = 0; j < 4; j++) {
                secp256k1_scalar_add(&n, &n, &n);
            }
            secp256k1_scalar_add(&n, &n, &t);
        }
        CHECK(secp256k1_scalar_eq(&n, &s));
    }

    {
        /* Test that fetching groups of randomly-sized bits from a scalar and recursing n(i)=b*n(i-1)+p(i) reconstructs it. */
        secp256k1_scalar n;
        int i = 0;
        secp256k1_scalar_set_int(&n, 0);
        while (i < 256) {
            secp256k1_scalar t;
            int j;
            int now = secp256k1_rand_int(15) + 1;
            if (now + i > 256) {
                now = 256 - i;
            }
            secp256k1_scalar_set_int(&t, secp256k1_scalar_get_bits_var(&s, 256 - now - i, now));
            for (j = 0; j < now; j++) {
                secp256k1_scalar_add(&n, &n, &n);
            }
            secp256k1_scalar_add(&n, &n, &t);
            i += now;
        }
        CHECK(secp256k1_scalar_eq(&n, &s));
    }

#ifndef USE_NUM_NONE
    {
        /* Test that adding the scalars together is equal to adding their numbers together modulo the order. */
        secp256k1_num rnum;
        secp256k1_num r2num;
        secp256k1_scalar r;
        secp256k1_num_add(&rnum, &snum, &s2num);
        secp256k1_num_mod(&rnum, &order);
        secp256k1_scalar_add(&r, &s, &s2);
        secp256k1_scalar_get_num(&r2num, &r);
        CHECK(secp256k1_num_eq(&rnum, &r2num));
    }

    {
        /* Test that multiplying the scalars is equal to multiplying their numbers modulo the order. */
        secp256k1_scalar r;
        secp256k1_num r2num;
        secp256k1_num rnum;
        secp256k1_num_mul(&rnum, &snum, &s2num);
        secp256k1_num_mod(&rnum, &order);
        secp256k1_scalar_mul(&r, &s, &s2);
        secp256k1_scalar_get_num(&r2num, &r);
        CHECK(secp256k1_num_eq(&rnum, &r2num));
        /* The result can only be zero if at least one of the factors was zero. */
        CHECK(secp256k1_scalar_is_zero(&r) == (secp256k1_scalar_is_zero(&s) || secp256k1_scalar_is_zero(&s2)));
        /* The results can only be equal to one of the factors if that factor was zero, or the other factor was one. */
        CHECK(secp256k1_num_eq(&rnum, &snum) == (secp256k1_scalar_is_zero(&s) || secp256k1_scalar_is_one(&s2)));
        CHECK(secp256k1_num_eq(&rnum, &s2num) == (secp256k1_scalar_is_zero(&s2) || secp256k1_scalar_is_one(&s)));
    }

    {
        secp256k1_scalar neg;
        secp256k1_num negnum;
        secp256k1_num negnum2;
        /* Check that comparison with zero matches comparison with zero on the number. */
        CHECK(secp256k1_num_is_zero(&snum) == secp256k1_scalar_is_zero(&s));
        /* Check that comparison with the half order is equal to testing for high scalar. */
        CHECK(secp256k1_scalar_is_high(&s) == (secp256k1_num_cmp(&snum, &half_order) > 0));
        secp256k1_scalar_negate(&neg, &s);
        secp256k1_num_sub(&negnum, &order, &snum);
        secp256k1_num_mod(&negnum, &order);
        /* Check that comparison with the half order is equal to testing for high scalar after negation. */
        CHECK(secp256k1_scalar_is_high(&neg) == (secp256k1_num_cmp(&negnum, &half_order) > 0));
        /* Negating should change the high property, unless the value was already zero. */
        CHECK((secp256k1_scalar_is_high(&s) == secp256k1_scalar_is_high(&neg)) == secp256k1_scalar_is_zero(&s));
        secp256k1_scalar_get_num(&negnum2, &neg);
        /* Negating a scalar should be equal to (order - n) mod order on the number. */
        CHECK(secp256k1_num_eq(&negnum, &negnum2));
        secp256k1_scalar_add(&neg, &neg, &s);
        /* Adding a number to its negation should result in zero. */
        CHECK(secp256k1_scalar_is_zero(&neg));
        secp256k1_scalar_negate(&neg, &neg);
        /* Negating zero should still result in zero. */
        CHECK(secp256k1_scalar_is_zero(&neg));
    }

    {
        /* Test secp256k1_scalar_mul_shift_var. */
        secp256k1_scalar r;
        secp256k1_num one;
        secp256k1_num rnum;
        secp256k1_num rnum2;
        unsigned char cone[1] = {0x01};
        unsigned int shift = 256 + secp256k1_rand_int(257);
        secp256k1_scalar_mul_shift_var(&r, &s1, &s2, shift);
        secp256k1_num_mul(&rnum, &s1num, &s2num);
        secp256k1_num_shift(&rnum, shift - 1);
        secp256k1_num_set_bin(&one, cone, 1);
        secp256k1_num_add(&rnum, &rnum, &one);
        secp256k1_num_shift(&rnum, 1);
        secp256k1_scalar_get_num(&rnum2, &r);
        CHECK(secp256k1_num_eq(&rnum, &rnum2));
    }

    {
        /* test secp256k1_scalar_shr_int */
        secp256k1_scalar r;
        int i;
        random_scalar_order_test(&r);
        for (i = 0; i < 100; ++i) {
            int low;
            int shift = 1 + secp256k1_rand_int(15);
            int expected = r.d[0] % (1 << shift);
            low = secp256k1_scalar_shr_int(&r, shift);
            CHECK(expected == low);
        }
    }
#endif

    {
        /* Test that scalar inverses are equal to the inverse of their number modulo the order. */
        if (!secp256k1_scalar_is_zero(&s)) {
            secp256k1_scalar inv;
#ifndef USE_NUM_NONE
            secp256k1_num invnum;
            secp256k1_num invnum2;
#endif
            secp256k1_scalar_inverse(&inv, &s);
#ifndef USE_NUM_NONE
            secp256k1_num_mod_inverse(&invnum, &snum, &order);
            secp256k1_scalar_get_num(&invnum2, &inv);
            CHECK(secp256k1_num_eq(&invnum, &invnum2));
#endif
            secp256k1_scalar_mul(&inv, &inv, &s);
            /* Multiplying a scalar with its inverse must result in one. */
            CHECK(secp256k1_scalar_is_one(&inv));
            secp256k1_scalar_inverse(&inv, &inv);
            /* Inverting one must result in one. */
            CHECK(secp256k1_scalar_is_one(&inv));
#ifndef USE_NUM_NONE
            secp256k1_scalar_get_num(&invnum, &inv);
            CHECK(secp256k1_num_is_one(&invnum));
#endif
        }
    }

    {
        /* Test commutativity of add. */
        secp256k1_scalar r1, r2;
        secp256k1_scalar_add(&r1, &s1, &s2);
        secp256k1_scalar_add(&r2, &s2, &s1);
        CHECK(secp256k1_scalar_eq(&r1, &r2));
    }

    {
        secp256k1_scalar r1, r2;
        secp256k1_scalar b;
        int i;
        /* Test add_bit. */
        int bit = secp256k1_rand_bits(8);
        secp256k1_scalar_set_int(&b, 1);
        CHECK(secp256k1_scalar_is_one(&b));
        for (i = 0; i < bit; i++) {
            secp256k1_scalar_add(&b, &b, &b);
        }
        r1 = s1;
        r2 = s1;
        if (!secp256k1_scalar_add(&r1, &r1, &b)) {
            /* No overflow happened. */
            secp256k1_scalar_cadd_bit(&r2, bit, 1);
            CHECK(secp256k1_scalar_eq(&r1, &r2));
            /* cadd is a noop when flag is zero */
            secp256k1_scalar_cadd_bit(&r2, bit, 0);
            CHECK(secp256k1_scalar_eq(&r1, &r2));
        }
    }

    {
        /* Test commutativity of mul. */
        secp256k1_scalar r1, r2;
        secp256k1_scalar_mul(&r1, &s1, &s2);
        secp256k1_scalar_mul(&r2, &s2, &s1);
        CHECK(secp256k1_scalar_eq(&r1, &r2));
    }

    {
        /* Test associativity of add. */
        secp256k1_scalar r1, r2;
        secp256k1_scalar_add(&r1, &s1, &s2);
        secp256k1_scalar_add(&r1, &r1, &s);
        secp256k1_scalar_add(&r2, &s2, &s);
        secp256k1_scalar_add(&r2, &s1, &r2);
        CHECK(secp256k1_scalar_eq(&r1, &r2));
    }

    {
        /* Test associativity of mul. */
        secp256k1_scalar r1, r2;
        secp256k1_scalar_mul(&r1, &s1, &s2);
        secp256k1_scalar_mul(&r1, &r1, &s);
        secp256k1_scalar_mul(&r2, &s2, &s);
        secp256k1_scalar_mul(&r2, &s1, &r2);
        CHECK(secp256k1_scalar_eq(&r1, &r2));
    }

    {
        /* Test distributitivity of mul over add. */
        secp256k1_scalar r1, r2, t;
        secp256k1_scalar_add(&r1, &s1, &s2);
        secp256k1_scalar_mul(&r1, &r1, &s);
        secp256k1_scalar_mul(&r2, &s1, &s);
        secp256k1_scalar_mul(&t, &s2, &s);
        secp256k1_scalar_add(&r2, &r2, &t);
        CHECK(secp256k1_scalar_eq(&r1, &r2));
    }

    {
        /* Test square. */
        secp256k1_scalar r1, r2;
        secp256k1_scalar_sqr(&r1, &s1);
        secp256k1_scalar_mul(&r2, &s1, &s1);
        CHECK(secp256k1_scalar_eq(&r1, &r2));
    }

    {
        /* Test multiplicative identity. */
        secp256k1_scalar r1, v1;
        secp256k1_scalar_set_int(&v1,1);
        secp256k1_scalar_mul(&r1, &s1, &v1);
        CHECK(secp256k1_scalar_eq(&r1, &s1));
    }

    {
        /* Test additive identity. */
        secp256k1_scalar r1, v0;
        secp256k1_scalar_set_int(&v0,0);
        secp256k1_scalar_add(&r1, &s1, &v0);
        CHECK(secp256k1_scalar_eq(&r1, &s1));
    }

    {
        /* Test zero product property. */
        secp256k1_scalar r1, v0;
        secp256k1_scalar_set_int(&v0,0);
        secp256k1_scalar_mul(&r1, &s1, &v0);
        CHECK(secp256k1_scalar_eq(&r1, &v0));
    }

}

void run_scalar_set_b32_seckey_tests(void) {
    unsigned char b32[32];
    secp256k1_scalar s1;
    secp256k1_scalar s2;

    /* Usually set_b32 and set_b32_seckey give the same result */
    random_scalar_order_b32(b32);
    secp256k1_scalar_set_b32(&s1, b32, NULL);
    CHECK(secp256k1_scalar_set_b32_seckey(&s2, b32) == 1);
    CHECK(secp256k1_scalar_eq(&s1, &s2) == 1);

    memset(b32, 0, sizeof(b32));
    CHECK(secp256k1_scalar_set_b32_seckey(&s2, b32) == 0);
    memset(b32, 0xFF, sizeof(b32));
    CHECK(secp256k1_scalar_set_b32_seckey(&s2, b32) == 0);
}

void scalar_chacha_tests(void) {
    /* Test vectors 1 to 4 from https://tools.ietf.org/html/rfc8439#appendix-A
     * Note that scalar_set_b32 and scalar_get_b32 represent integers
     * underlying the scalar in big-endian format. */
    unsigned char expected1[64] = {
        0xad, 0xe0, 0xb8, 0x76, 0x90, 0x3d, 0xf1, 0xa0,
        0xe5, 0x6a, 0x5d, 0x40, 0x28, 0xbd, 0x86, 0x53,
        0xb8, 0x19, 0xd2, 0xbd, 0x1a, 0xed, 0x8d, 0xa0,
        0xcc, 0xef, 0x36, 0xa8, 0xc7, 0x0d, 0x77, 0x8b,
        0x7c, 0x59, 0x41, 0xda, 0x8d, 0x48, 0x57, 0x51,
        0x3f, 0xe0, 0x24, 0x77, 0x37, 0x4a, 0xd8, 0xb8,
        0xf4, 0xb8, 0x43, 0x6a, 0x1c, 0xa1, 0x18, 0x15,
        0x69, 0xb6, 0x87, 0xc3, 0x86, 0x65, 0xee, 0xb2
    };
    unsigned char expected2[64] = {
        0xbe, 0xe7, 0x07, 0x9f, 0x7a, 0x38, 0x51, 0x55,
        0x7c, 0x97, 0xba, 0x98, 0x0d, 0x08, 0x2d, 0x73,
        0xa0, 0x29, 0x0f, 0xcb, 0x69, 0x65, 0xe3, 0x48,
        0x3e, 0x53, 0xc6, 0x12, 0xed, 0x7a, 0xee, 0x32,
        0x76, 0x21, 0xb7, 0x29, 0x43, 0x4e, 0xe6, 0x9c,
        0xb0, 0x33, 0x71, 0xd5, 0xd5, 0x39, 0xd8, 0x74,
        0x28, 0x1f, 0xed, 0x31, 0x45, 0xfb, 0x0a, 0x51,
        0x1f, 0x0a, 0xe1, 0xac, 0x6f, 0x4d, 0x79, 0x4b
    };
    unsigned char seed3[32] = {
        0x00, 0x00, 0x00, 0x00, 0x00, 0x00, 0x00, 0x00,
        0x00, 0x00, 0x00, 0x00, 0x00, 0x00, 0x00, 0x00,
        0x00, 0x00, 0x00, 0x00, 0x00, 0x00, 0x00, 0x00,
        0x00, 0x00, 0x00, 0x00, 0x00, 0x00, 0x00, 0x01
    };
    unsigned char expected3[64] = {
        0x24, 0x52, 0xeb, 0x3a, 0x92, 0x49, 0xf8, 0xec,
        0x8d, 0x82, 0x9d, 0x9b, 0xdd, 0xd4, 0xce, 0xb1,
        0xe8, 0x25, 0x20, 0x83, 0x60, 0x81, 0x8b, 0x01,
        0xf3, 0x84, 0x22, 0xb8, 0x5a, 0xaa, 0x49, 0xc9,
        0xbb, 0x00, 0xca, 0x8e, 0xda, 0x3b, 0xa7, 0xb4,
        0xc4, 0xb5, 0x92, 0xd1, 0xfd, 0xf2, 0x73, 0x2f,
        0x44, 0x36, 0x27, 0x4e, 0x25, 0x61, 0xb3, 0xc8,
        0xeb, 0xdd, 0x4a, 0xa6, 0xa0, 0x13, 0x6c, 0x00
    };
    unsigned char seed4[32] = {
        0x00, 0xff, 0x00, 0x00, 0x00, 0x00, 0x00, 0x00,
        0x00, 0x00, 0x00, 0x00, 0x00, 0x00, 0x00, 0x00,
        0x00, 0x00, 0x00, 0x00, 0x00, 0x00, 0x00, 0x00,
        0x00, 0x00, 0x00, 0x00, 0x00, 0x00, 0x00, 0x00
    };
    unsigned char expected4[64] = {
        0xfb, 0x4d, 0xd5, 0x72, 0x4b, 0xc4, 0x2e, 0xf1,
        0xdf, 0x92, 0x26, 0x36, 0x32, 0x7f, 0x13, 0x94,
        0xa7, 0x8d, 0xea, 0x8f, 0x5e, 0x26, 0x90, 0x39,
        0xa1, 0xbe, 0xbb, 0xc1, 0xca, 0xf0, 0x9a, 0xae,
        0xa2, 0x5a, 0xb2, 0x13, 0x48, 0xa6, 0xb4, 0x6c,
        0x1b, 0x9d, 0x9b, 0xcb, 0x09, 0x2c, 0x5b, 0xe6,
        0x54, 0x6c, 0xa6, 0x24, 0x1b, 0xec, 0x45, 0xd5,
        0x87, 0xf4, 0x74, 0x73, 0x96, 0xf0, 0x99, 0x2e
    };
    unsigned char seed5[32] = {
        0x32, 0x56, 0x56, 0xf4, 0x29, 0x02, 0xc2, 0xf8,
        0xa3, 0x4b, 0x96, 0xf5, 0xa7, 0xf7, 0xe3, 0x6c,
        0x92, 0xad, 0xa5, 0x18, 0x1c, 0xe3, 0x41, 0xae,
        0xc3, 0xf3, 0x18, 0xd0, 0xfa, 0x5b, 0x72, 0x53
    };
    unsigned char expected5[64] = {
        0xe7, 0x56, 0xd3, 0x28, 0xe9, 0xc6, 0x19, 0x5c,
        0x6f, 0x17, 0x8e, 0x21, 0x8c, 0x1e, 0x72, 0x11,
        0xe7, 0xbd, 0x17, 0x0d, 0xac, 0x14, 0xad, 0xe9,
        0x3d, 0x9f, 0xb6, 0x92, 0xd6, 0x09, 0x20, 0xfb,
        0x43, 0x8e, 0x3b, 0x6d, 0xe3, 0x33, 0xdc, 0xc7,
        0x6c, 0x07, 0x6f, 0xbb, 0x1f, 0xb4, 0xc8, 0xb5,
        0xe3, 0x6c, 0xe5, 0x12, 0xd9, 0xd7, 0x64, 0x0c,
        0xf5, 0xa7, 0x0d, 0xab, 0x79, 0x03, 0xf1, 0x81
    };

    secp256k1_scalar exp_r1, exp_r2;
    secp256k1_scalar r1, r2;
    unsigned char seed0[32] = { 0 };

    secp256k1_scalar_chacha20(&r1, &r2, seed0, 0);
    secp256k1_scalar_set_b32(&exp_r1, &expected1[0], NULL);
    secp256k1_scalar_set_b32(&exp_r2, &expected1[32], NULL);
    CHECK(secp256k1_scalar_eq(&exp_r1, &r1));
    CHECK(secp256k1_scalar_eq(&exp_r2, &r2));

    secp256k1_scalar_chacha20(&r1, &r2, seed0, 1);
    secp256k1_scalar_set_b32(&exp_r1, &expected2[0], NULL);
    secp256k1_scalar_set_b32(&exp_r2, &expected2[32], NULL);
    CHECK(secp256k1_scalar_eq(&exp_r1, &r1));
    CHECK(secp256k1_scalar_eq(&exp_r2, &r2));

    secp256k1_scalar_chacha20(&r1, &r2, seed3, 1);
    secp256k1_scalar_set_b32(&exp_r1, &expected3[0], NULL);
    secp256k1_scalar_set_b32(&exp_r2, &expected3[32], NULL);
    CHECK(secp256k1_scalar_eq(&exp_r1, &r1));
    CHECK(secp256k1_scalar_eq(&exp_r2, &r2));

    secp256k1_scalar_chacha20(&r1, &r2, seed4, 2);
    secp256k1_scalar_set_b32(&exp_r1, &expected4[0], NULL);
    secp256k1_scalar_set_b32(&exp_r2, &expected4[32], NULL);
    CHECK(secp256k1_scalar_eq(&exp_r1, &r1));
    CHECK(secp256k1_scalar_eq(&exp_r2, &r2));

    secp256k1_scalar_chacha20(&r1, &r2, seed5, 0x6ff8602a7a78e2f2ULL);
    secp256k1_scalar_set_b32(&exp_r1, &expected5[0], NULL);
    secp256k1_scalar_set_b32(&exp_r2, &expected5[32], NULL);
    CHECK(secp256k1_scalar_eq(&exp_r1, &r1));
    CHECK(secp256k1_scalar_eq(&exp_r2, &r2));
}

void run_scalar_tests(void) {
    int i;
    for (i = 0; i < 128 * count; i++) {
        scalar_test();
    }
    for (i = 0; i < count; i++) {
        run_scalar_set_b32_seckey_tests();
    }

    scalar_chacha_tests();

    {
        /* (-1)+1 should be zero. */
        secp256k1_scalar s, o;
        secp256k1_scalar_set_int(&s, 1);
        CHECK(secp256k1_scalar_is_one(&s));
        secp256k1_scalar_negate(&o, &s);
        secp256k1_scalar_add(&o, &o, &s);
        CHECK(secp256k1_scalar_is_zero(&o));
        secp256k1_scalar_negate(&o, &o);
        CHECK(secp256k1_scalar_is_zero(&o));
    }

#ifndef USE_NUM_NONE
    {
        /* Test secp256k1_scalar_set_b32 boundary conditions */
        secp256k1_num order;
        secp256k1_scalar scalar;
        unsigned char bin[32];
        unsigned char bin_tmp[32];
        int overflow = 0;
        /* 2^256-1 - order */
        static const secp256k1_scalar all_ones_minus_order = SECP256K1_SCALAR_CONST(
            0x00000000UL, 0x00000000UL, 0x00000000UL, 0x00000001UL,
            0x45512319UL, 0x50B75FC4UL, 0x402DA173UL, 0x2FC9BEBEUL
        );

        /* A scalar set to 0s should be 0. */
        memset(bin, 0, 32);
        secp256k1_scalar_set_b32(&scalar, bin, &overflow);
        CHECK(overflow == 0);
        CHECK(secp256k1_scalar_is_zero(&scalar));

        /* A scalar with value of the curve order should be 0. */
        secp256k1_scalar_order_get_num(&order);
        secp256k1_num_get_bin(bin, 32, &order);
        secp256k1_scalar_set_b32(&scalar, bin, &overflow);
        CHECK(overflow == 1);
        CHECK(secp256k1_scalar_is_zero(&scalar));

        /* A scalar with value of the curve order minus one should not overflow. */
        bin[31] -= 1;
        secp256k1_scalar_set_b32(&scalar, bin, &overflow);
        CHECK(overflow == 0);
        secp256k1_scalar_get_b32(bin_tmp, &scalar);
        CHECK(memcmp(bin, bin_tmp, 32) == 0);

        /* A scalar set to all 1s should overflow. */
        memset(bin, 0xFF, 32);
        secp256k1_scalar_set_b32(&scalar, bin, &overflow);
        CHECK(overflow == 1);
        CHECK(secp256k1_scalar_eq(&scalar, &all_ones_minus_order));
    }
#endif

    {
        /* Does check_overflow check catch all ones? */
        static const secp256k1_scalar overflowed = SECP256K1_SCALAR_CONST(
            0xFFFFFFFFUL, 0xFFFFFFFFUL, 0xFFFFFFFFUL, 0xFFFFFFFFUL,
            0xFFFFFFFFUL, 0xFFFFFFFFUL, 0xFFFFFFFFUL, 0xFFFFFFFFUL
        );
        CHECK(secp256k1_scalar_check_overflow(&overflowed));
    }

    {
        /* Static test vectors.
         * These were reduced from ~10^12 random vectors based on comparison-decision
         *  and edge-case coverage on 32-bit and 64-bit implementations.
         * The responses were generated with Sage 5.9.
         */
        secp256k1_scalar x;
        secp256k1_scalar y;
        secp256k1_scalar z;
        secp256k1_scalar zz;
        secp256k1_scalar one;
        secp256k1_scalar r1;
        secp256k1_scalar r2;
#if defined(USE_SCALAR_INV_NUM)
        secp256k1_scalar zzv;
#endif
        int overflow;
        unsigned char chal[33][2][32] = {
            {{0xff, 0xff, 0x03, 0x07, 0x00, 0x00, 0x00, 0x00,
              0xff, 0xff, 0xff, 0xff, 0xff, 0xff, 0xff, 0x03,
              0x00, 0x00, 0x00, 0x00, 0x00, 0xf8, 0xff, 0xff,
              0xff, 0xff, 0x03, 0x00, 0xc0, 0xff, 0xff, 0xff},
             {0xff, 0xff, 0xff, 0xff, 0xff, 0x0f, 0x00, 0x00,
              0x00, 0x00, 0x00, 0x00, 0x00, 0x00, 0x00, 0xf8,
              0xff, 0xff, 0xff, 0xff, 0xff, 0xff, 0xff, 0xff,
              0xff, 0x03, 0x00, 0x00, 0x00, 0x00, 0xe0, 0xff}},
            {{0xef, 0xff, 0x1f, 0x00, 0x00, 0x00, 0x00, 0x00,
              0xfe, 0xff, 0xff, 0xff, 0xff, 0xff, 0x3f, 0x00,
              0x00, 0x00, 0x00, 0x00, 0x00, 0x00, 0x00, 0x00,
              0x00, 0x00, 0x00, 0x00, 0x00, 0x00, 0x00, 0x00},
             {0xff, 0xff, 0xff, 0x00, 0x00, 0x00, 0x00, 0x00,
              0x00, 0x00, 0x00, 0x00, 0x00, 0x00, 0x00, 0xe0,
              0xff, 0xff, 0xff, 0xff, 0xfc, 0xff, 0xff, 0xff,
              0xff, 0xff, 0xff, 0xff, 0x7f, 0x00, 0x80, 0xff}},
            {{0xff, 0xff, 0xff, 0x00, 0x00, 0x00, 0x00, 0x00,
              0x00, 0x00, 0x00, 0x00, 0x00, 0x06, 0x00, 0x00,
              0x80, 0x00, 0x00, 0x80, 0xff, 0x3f, 0x00, 0x00,
              0x00, 0x00, 0x00, 0xf8, 0xff, 0xff, 0xff, 0x00},
             {0x00, 0x00, 0xfc, 0xff, 0xff, 0xff, 0xff, 0x80,
              0xff, 0xff, 0xff, 0xff, 0xff, 0x0f, 0x00, 0xe0,
              0xff, 0xff, 0xff, 0xff, 0xff, 0x7f, 0x00, 0x00,
              0x00, 0x00, 0x00, 0x00, 0x7f, 0xff, 0xff, 0xff}},
            {{0xff, 0xff, 0xff, 0x00, 0x00, 0x00, 0x00, 0x00,
              0x00, 0x00, 0x00, 0x00, 0x80, 0x00, 0x00, 0x80,
              0xff, 0xff, 0xff, 0xff, 0xff, 0xff, 0xff, 0x00,
              0x00, 0x1e, 0xf8, 0xff, 0xff, 0xff, 0xfd, 0xff},
             {0xff, 0xff, 0xff, 0xff, 0xff, 0xff, 0xff, 0x1f,
              0x00, 0x00, 0x00, 0xf8, 0xff, 0x03, 0x00, 0xe0,
              0xff, 0x0f, 0x00, 0x00, 0x00, 0x00, 0xf0, 0xff,
              0xf3, 0xff, 0x03, 0x00, 0x00, 0x00, 0x00, 0x00}},
            {{0x80, 0x00, 0x00, 0x80, 0xff, 0xff, 0xff, 0x00,
              0x00, 0x1c, 0x00, 0x00, 0x00, 0xff, 0xff, 0xff,
              0xff, 0xff, 0xff, 0xe0, 0xff, 0xff, 0xff, 0x00,
              0x00, 0x00, 0x00, 0x00, 0xe0, 0xff, 0xff, 0xff},
             {0xff, 0xff, 0xff, 0xff, 0xff, 0xff, 0x03, 0x00,
              0xf8, 0xff, 0xff, 0xff, 0xff, 0xff, 0xff, 0xff,
              0xff, 0x1f, 0x00, 0x00, 0x80, 0xff, 0xff, 0x3f,
              0x00, 0xfe, 0xff, 0xff, 0xff, 0xdf, 0xff, 0xff}},
            {{0xff, 0xff, 0xff, 0xff, 0x00, 0x0f, 0xfc, 0x9f,
              0xff, 0xff, 0xff, 0x00, 0x80, 0x00, 0x00, 0x80,
              0xff, 0x0f, 0xfc, 0xff, 0x7f, 0x00, 0x00, 0x00,
              0x00, 0xf8, 0xff, 0xff, 0xff, 0xff, 0xff, 0x00},
             {0x08, 0x00, 0x00, 0x00, 0x00, 0x00, 0x00, 0x80,
              0x00, 0x00, 0xf8, 0xff, 0x0f, 0xc0, 0xff, 0xff,
              0xff, 0x1f, 0x00, 0x00, 0x00, 0xc0, 0xff, 0xff,
              0xff, 0xff, 0xff, 0x07, 0x80, 0xff, 0xff, 0xff}},
            {{0xff, 0xff, 0xff, 0xff, 0xff, 0x3f, 0x00, 0x00,
              0x80, 0x00, 0x00, 0x80, 0xff, 0xff, 0xff, 0xff,
              0xf7, 0xff, 0xff, 0xef, 0xff, 0xff, 0xff, 0x00,
              0xff, 0xff, 0xff, 0x00, 0x00, 0x00, 0x00, 0xf0},
             {0x00, 0x00, 0x00, 0x00, 0xf8, 0xff, 0xff, 0xff,
              0xff, 0xff, 0xff, 0xff, 0x01, 0x00, 0x00, 0x00,
              0x00, 0x00, 0x80, 0xff, 0xff, 0xff, 0xff, 0xff,
              0xff, 0xff, 0xff, 0xff, 0xff, 0xff, 0xff, 0xff}},
            {{0x00, 0xf8, 0xff, 0x03, 0xff, 0xff, 0xff, 0x00,
              0x00, 0xfe, 0xff, 0xff, 0xff, 0xff, 0xff, 0x00,
              0x80, 0x00, 0x00, 0x80, 0xff, 0xff, 0xff, 0xff,
              0xff, 0xff, 0x03, 0xc0, 0xff, 0x0f, 0xfc, 0xff},
             {0xff, 0xff, 0xff, 0xff, 0xff, 0xe0, 0xff, 0xff,
              0xff, 0x01, 0x00, 0x00, 0x00, 0x3f, 0x00, 0xc0,
              0xff, 0xff, 0xff, 0xff, 0xff, 0xff, 0xff, 0xff,
              0xff, 0xff, 0xff, 0xff, 0xff, 0xff, 0xff, 0xff}},
            {{0x8f, 0x0f, 0x00, 0x00, 0x00, 0x00, 0x00, 0x00,
              0x00, 0x00, 0xf8, 0xff, 0xff, 0xff, 0xff, 0xff,
              0xff, 0x7f, 0x00, 0x00, 0x80, 0x00, 0x00, 0x80,
              0xff, 0xff, 0xff, 0xff, 0xff, 0xff, 0xff, 0x00},
             {0xff, 0xff, 0xff, 0xff, 0xff, 0xff, 0xff, 0xff,
              0xff, 0x0f, 0x00, 0x00, 0x00, 0x00, 0x00, 0x00,
              0x00, 0x00, 0x00, 0x00, 0x00, 0x00, 0x00, 0x00,
              0x00, 0x00, 0x00, 0x00, 0x00, 0x00, 0x00, 0x00}},
            {{0x00, 0x00, 0x00, 0xc0, 0xff, 0xff, 0xff, 0xff,
              0xff, 0xff, 0xff, 0xff, 0xff, 0xff, 0xff, 0xff,
              0xff, 0xff, 0x03, 0x00, 0x80, 0x00, 0x00, 0x80,
              0xff, 0xff, 0xff, 0x00, 0x00, 0x80, 0xff, 0x7f},
             {0xff, 0xcf, 0xff, 0xff, 0x01, 0x00, 0x00, 0x00,
              0x00, 0xc0, 0xff, 0xcf, 0xff, 0xff, 0xff, 0xff,
              0xbf, 0xff, 0x0e, 0x00, 0x00, 0x00, 0x00, 0x00,
              0x80, 0xff, 0xff, 0xff, 0xff, 0x00, 0x00, 0x00}},
            {{0x00, 0x00, 0x00, 0x00, 0x00, 0x80, 0xff, 0xff,
              0xff, 0xff, 0x00, 0xfc, 0xff, 0xff, 0xff, 0xff,
              0xff, 0xff, 0xff, 0x00, 0x80, 0x00, 0x00, 0x80,
              0xff, 0x01, 0xfc, 0xff, 0x01, 0x00, 0xfe, 0xff},
             {0xff, 0xff, 0xff, 0x03, 0x00, 0x00, 0x00, 0x00,
              0x00, 0x00, 0x00, 0x00, 0x00, 0x00, 0x00, 0x00,
              0x00, 0x00, 0x00, 0x00, 0x00, 0x00, 0x00, 0xc0,
              0xff, 0xff, 0xff, 0xff, 0xff, 0xff, 0x03, 0x00}},
            {{0xff, 0xff, 0xff, 0x00, 0x00, 0x00, 0x00, 0x00,
              0xe0, 0xff, 0xff, 0xff, 0xff, 0xff, 0xff, 0xff,
              0x00, 0xf8, 0xff, 0xff, 0xff, 0xff, 0xff, 0xff,
              0x7f, 0x00, 0x00, 0x00, 0x80, 0x00, 0x00, 0x80},
             {0x00, 0x00, 0x00, 0x00, 0x00, 0x00, 0x00, 0x00,
              0x00, 0xf8, 0xff, 0x01, 0x00, 0xf0, 0xff, 0xff,
              0xe0, 0xff, 0x0f, 0x00, 0x00, 0x00, 0x00, 0x00,
              0x00, 0x00, 0x00, 0x00, 0x00, 0x00, 0x00, 0x00}},
            {{0xff, 0xff, 0xff, 0xff, 0xff, 0xff, 0xff, 0xff,
              0xff, 0x00, 0x00, 0x00, 0x00, 0x00, 0x00, 0x00,
              0x00, 0x00, 0x00, 0x00, 0x00, 0x00, 0x00, 0x00,
              0x00, 0x00, 0x00, 0x00, 0x00, 0xf8, 0xff, 0x00},
             {0xff, 0xff, 0xff, 0xff, 0xff, 0xff, 0x00, 0x00,
              0xfc, 0xff, 0xff, 0x3f, 0xf0, 0xff, 0xff, 0x3f,
              0x00, 0x00, 0xf8, 0x07, 0x00, 0x00, 0x00, 0xff,
              0xff, 0xff, 0xff, 0xff, 0x0f, 0x7e, 0x00, 0x00}},
            {{0x00, 0xff, 0xff, 0xff, 0xff, 0xff, 0xff, 0x00,
              0x00, 0x00, 0x00, 0x00, 0x80, 0x00, 0x00, 0x80,
              0xff, 0xff, 0xff, 0xff, 0xff, 0xff, 0xff, 0xff,
              0xff, 0xff, 0x1f, 0x00, 0x00, 0xfe, 0x07, 0x00},
             {0x00, 0x00, 0x00, 0xf0, 0xff, 0xff, 0xff, 0xff,
              0xff, 0xff, 0xff, 0xff, 0xff, 0xff, 0xff, 0xff,
              0xff, 0xfb, 0xff, 0x07, 0x00, 0x00, 0x00, 0x00,
              0x00, 0x00, 0x00, 0x00, 0x00, 0x00, 0x00, 0x60}},
            {{0xff, 0x01, 0x00, 0xff, 0xff, 0xff, 0x0f, 0x00,
              0x80, 0x7f, 0xfe, 0xff, 0xff, 0xff, 0xff, 0x03,
              0x00, 0x00, 0x00, 0x00, 0x00, 0x00, 0x00, 0x00,
              0x00, 0x80, 0xff, 0xff, 0xff, 0xff, 0xff, 0xff},
             {0xff, 0xff, 0x1f, 0x00, 0xf0, 0xff, 0xff, 0xff,
              0xff, 0xff, 0xff, 0xff, 0xff, 0xff, 0xff, 0xff,
              0xff, 0xff, 0xff, 0xff, 0xff, 0xff, 0xff, 0xff,
              0xff, 0xff, 0xff, 0x3f, 0x00, 0x00, 0x00, 0x00}},
            {{0x80, 0x00, 0x00, 0x00, 0xff, 0xff, 0xff, 0xff,
              0xff, 0xff, 0xff, 0xff, 0xff, 0xff, 0xff, 0xff,
              0xff, 0xff, 0xff, 0xff, 0xff, 0xff, 0xff, 0xff,
              0xff, 0xff, 0xff, 0xff, 0xff, 0xff, 0xff, 0xff},
             {0xff, 0xff, 0xff, 0xff, 0xff, 0xff, 0xff, 0xff,
              0xff, 0xff, 0xff, 0xff, 0xff, 0xff, 0xf1, 0xff,
              0xff, 0xff, 0xff, 0xff, 0xff, 0xff, 0xff, 0x03,
              0x00, 0x00, 0x00, 0xe0, 0xff, 0xff, 0xff, 0xff}},
            {{0xff, 0xff, 0xff, 0xff, 0xff, 0xff, 0xff, 0x00,
              0x7e, 0x00, 0x00, 0x00, 0x00, 0x00, 0x00, 0x00,
              0xc0, 0xff, 0xff, 0xcf, 0xff, 0x1f, 0x00, 0x00,
              0x80, 0x00, 0x00, 0x00, 0x00, 0x00, 0x00, 0x80},
             {0x00, 0x00, 0x00, 0x00, 0x00, 0x00, 0x00, 0x00,
              0x00, 0x00, 0x00, 0x00, 0x00, 0xe0, 0xff, 0xff,
              0xff, 0xff, 0xff, 0xff, 0xff, 0x3f, 0x00, 0x7e,
              0x00, 0x00, 0x00, 0x00, 0x00, 0x00, 0x00, 0x00}},
            {{0x00, 0x00, 0x00, 0x00, 0x00, 0x00, 0x00, 0x00,
              0x00, 0x00, 0x00, 0xfc, 0xff, 0xff, 0xff, 0xff,
              0xff, 0xff, 0x03, 0x00, 0x00, 0x00, 0x00, 0x00,
              0x00, 0x00, 0x00, 0x00, 0x00, 0x00, 0x7c, 0x00},
             {0x80, 0x00, 0x00, 0x00, 0x00, 0x00, 0x00, 0x80,
              0xff, 0xff, 0x7f, 0x00, 0x80, 0x00, 0x00, 0x00,
              0xff, 0xff, 0xff, 0xff, 0xff, 0xff, 0xff, 0x00,
              0x00, 0x00, 0xe0, 0xff, 0xff, 0xff, 0xff, 0xff}},
            {{0xff, 0xff, 0xff, 0xff, 0xff, 0x1f, 0x00, 0x80,
              0xff, 0xff, 0xff, 0xff, 0xff, 0xff, 0xff, 0x00,
              0x80, 0x00, 0x00, 0x00, 0x00, 0x00, 0x00, 0x80,
              0xff, 0xff, 0xff, 0xff, 0xff, 0xff, 0xff, 0x00},
             {0xf0, 0xff, 0xff, 0xff, 0xff, 0xff, 0xff, 0xff,
              0xff, 0xff, 0xff, 0xff, 0x3f, 0x00, 0x00, 0x80,
              0xff, 0x01, 0x00, 0x00, 0x00, 0x00, 0xff, 0xff,
              0xff, 0x7f, 0xf8, 0xff, 0xff, 0x1f, 0x00, 0xfe}},
            {{0xff, 0xff, 0xff, 0x3f, 0xf8, 0xff, 0xff, 0xff,
              0xff, 0x03, 0xfe, 0x01, 0x00, 0x00, 0x00, 0x00,
              0xf0, 0xff, 0xff, 0xff, 0xff, 0xff, 0xff, 0xff,
              0xff, 0xff, 0xff, 0xff, 0xff, 0xff, 0xff, 0x07},
             {0xff, 0xff, 0xff, 0xff, 0xff, 0xff, 0xff, 0x00,
              0x80, 0x00, 0x00, 0x00, 0x00, 0x00, 0x00, 0x80,
              0xff, 0xff, 0xff, 0xff, 0x01, 0x80, 0xff, 0xff,
              0xff, 0xff, 0xff, 0xff, 0xff, 0xff, 0xff, 0x00}},
            {{0x00, 0x00, 0x00, 0x00, 0x00, 0x00, 0x00, 0x00,
              0x00, 0x00, 0x00, 0x00, 0x00, 0x00, 0x00, 0x00,
              0x00, 0x00, 0x00, 0x00, 0x00, 0x00, 0x00, 0x00,
              0x00, 0x00, 0x00, 0x00, 0x00, 0x00, 0x00, 0x00},
             {0xff, 0xff, 0xff, 0xff, 0xff, 0xff, 0xff, 0xff,
              0xff, 0xff, 0xff, 0xff, 0xff, 0xff, 0xff, 0xfe,
              0xba, 0xae, 0xdc, 0xe6, 0xaf, 0x48, 0xa0, 0x3b,
              0xbf, 0xd2, 0x5e, 0x8c, 0xd0, 0x36, 0x41, 0x40}},
            {{0x00, 0x00, 0x00, 0x00, 0x00, 0x00, 0x00, 0x00,
              0x00, 0x00, 0x00, 0x00, 0x00, 0x00, 0x00, 0x00,
              0x00, 0x00, 0x00, 0x00, 0x00, 0x00, 0x00, 0x00,
              0x00, 0x00, 0x00, 0x00, 0x00, 0x00, 0x00, 0x01},
             {0x00, 0x00, 0x00, 0x00, 0x00, 0x00, 0x00, 0x00,
              0x00, 0x00, 0x00, 0x00, 0x00, 0x00, 0x00, 0x00,
              0x00, 0x00, 0x00, 0x00, 0x00, 0x00, 0x00, 0x00,
              0x00, 0x00, 0x00, 0x00, 0x00, 0x00, 0x00, 0x00}},
            {{0x7f, 0xff, 0xff, 0xff, 0xff, 0xff, 0xff, 0xff,
              0xff, 0xff, 0xff, 0xff, 0xff, 0xff, 0xff, 0xff,
              0xff, 0xff, 0xff, 0xff, 0xff, 0xff, 0xff, 0xff,
              0xff, 0xff, 0xff, 0xff, 0xff, 0xff, 0xff, 0xff},
             {0x7f, 0xff, 0xff, 0xff, 0xff, 0xff, 0xff, 0xff,
              0xff, 0xff, 0xff, 0xff, 0xff, 0xff, 0xff, 0xff,
              0xff, 0xff, 0xff, 0xff, 0xff, 0xff, 0xff, 0xff,
              0xff, 0xff, 0xff, 0xff, 0xff, 0xff, 0xff, 0xff}},
            {{0xff, 0xff, 0xff, 0xff, 0xff, 0x00, 0x00, 0xc0,
              0xff, 0x0f, 0x00, 0x00, 0x00, 0x00, 0x00, 0x00,
              0x00, 0x00, 0xf0, 0xff, 0xff, 0xff, 0xff, 0xff,
              0xff, 0xff, 0xff, 0xff, 0xff, 0xff, 0xff, 0x7f},
             {0xff, 0xff, 0xff, 0xff, 0xff, 0xff, 0x01, 0x00,
              0xf0, 0xff, 0xff, 0xff, 0xff, 0x07, 0x00, 0x00,
              0x00, 0x00, 0x00, 0xfe, 0xff, 0xff, 0xff, 0xff,
              0xff, 0xff, 0xff, 0xff, 0x01, 0xff, 0xff, 0xff}},
            {{0x7f, 0xff, 0xff, 0xff, 0xff, 0xff, 0xff, 0xff,
              0xff, 0xff, 0xff, 0xff, 0xff, 0xff, 0xff, 0xff,
              0xff, 0xff, 0xff, 0xff, 0xff, 0xff, 0xff, 0xff,
              0xff, 0xff, 0xff, 0xff, 0xff, 0xff, 0xff, 0xff},
             {0x00, 0x00, 0x00, 0x00, 0x00, 0x00, 0x00, 0x00,
              0x00, 0x00, 0x00, 0x00, 0x00, 0x00, 0x00, 0x00,
              0x00, 0x00, 0x00, 0x00, 0x00, 0x00, 0x00, 0x00,
              0x00, 0x00, 0x00, 0x00, 0x00, 0x00, 0x00, 0x02}},
            {{0xff, 0xff, 0xff, 0xff, 0xff, 0xff, 0xff, 0xff,
              0xff, 0xff, 0xff, 0xff, 0xff, 0xff, 0xff, 0xfe,
              0xba, 0xae, 0xdc, 0xe6, 0xaf, 0x48, 0xa0, 0x3b,
              0xbf, 0xd2, 0x5e, 0x8c, 0xd0, 0x36, 0x41, 0x40},
             {0x00, 0x00, 0x00, 0x00, 0x00, 0x00, 0x00, 0x00,
              0x00, 0x00, 0x00, 0x00, 0x00, 0x00, 0x00, 0x00,
              0x00, 0x00, 0x00, 0x00, 0x00, 0x00, 0x00, 0x00,
              0x00, 0x00, 0x00, 0x00, 0x00, 0x00, 0x00, 0x01}},
            {{0xff, 0xff, 0xff, 0xff, 0xff, 0xff, 0xff, 0xff,
              0x7e, 0x00, 0x00, 0xc0, 0xff, 0xff, 0x07, 0x00,
              0x80, 0x00, 0x00, 0x00, 0x80, 0x00, 0x00, 0x00,
              0xfc, 0xff, 0xff, 0xff, 0xff, 0xff, 0xff, 0xff},
             {0xff, 0x01, 0x00, 0x00, 0x00, 0xe0, 0xff, 0xff,
              0xff, 0xff, 0xff, 0xff, 0xff, 0x1f, 0x00, 0x80,
              0xff, 0xff, 0xff, 0xff, 0xff, 0x03, 0x00, 0x00,
              0xff, 0xff, 0xff, 0xff, 0xff, 0xff, 0xff, 0xff}},
            {{0xff, 0xff, 0xf0, 0xff, 0xff, 0xff, 0xff, 0x00,
              0xf0, 0xff, 0xff, 0xff, 0xff, 0xff, 0xff, 0x00,
              0x00, 0xe0, 0xff, 0xff, 0xff, 0xff, 0xff, 0x01,
              0x80, 0x00, 0x00, 0x80, 0xff, 0xff, 0xff, 0xff},
             {0x00, 0x00, 0x00, 0x00, 0x00, 0xe0, 0xff, 0xff,
              0xff, 0xff, 0x3f, 0x00, 0xf8, 0xff, 0xff, 0xff,
              0xff, 0xff, 0xff, 0xff, 0xff, 0xff, 0xff, 0xff,
              0xff, 0x3f, 0x00, 0x00, 0xc0, 0xf1, 0x7f, 0x00}},
            {{0xff, 0xff, 0xff, 0x00, 0x00, 0x00, 0x00, 0x00,
              0x00, 0x00, 0x00, 0xc0, 0xff, 0xff, 0xff, 0xff,
              0xff, 0xff, 0xff, 0x00, 0x00, 0x00, 0x00, 0x00,
              0x80, 0x00, 0x00, 0x80, 0xff, 0xff, 0xff, 0x00},
             {0x00, 0xf8, 0xff, 0xff, 0xff, 0xff, 0xff, 0x01,
              0x00, 0x00, 0x00, 0x00, 0x00, 0x00, 0xf8, 0xff,
              0xff, 0x7f, 0x00, 0x00, 0x00, 0x00, 0x80, 0x1f,
              0x00, 0x00, 0xfc, 0xff, 0xff, 0x01, 0xff, 0xff}},
            {{0x00, 0xfe, 0xff, 0xff, 0xff, 0xff, 0xff, 0x00,
              0x80, 0x00, 0x00, 0x80, 0xff, 0x03, 0xe0, 0x01,
              0xff, 0xff, 0xff, 0x00, 0x00, 0x00, 0xfc, 0xff,
              0xff, 0xff, 0xff, 0xff, 0xff, 0xff, 0xff, 0x00},
             {0xff, 0xff, 0xff, 0xff, 0x00, 0x00, 0x00, 0x00,
              0xfe, 0xff, 0xff, 0xf0, 0x07, 0x00, 0x3c, 0x80,
              0xff, 0xff, 0xff, 0xff, 0xfc, 0xff, 0xff, 0xff,
              0xff, 0xff, 0x07, 0xe0, 0xff, 0x00, 0x00, 0x00}},
            {{0xff, 0xff, 0xff, 0xff, 0xff, 0xff, 0xff, 0x00,
              0xfc, 0xff, 0xff, 0xff, 0xff, 0xff, 0xff, 0xff,
              0xff, 0xff, 0xff, 0xff, 0xff, 0xff, 0x07, 0xf8,
              0x00, 0x00, 0x00, 0x00, 0x80, 0x00, 0x00, 0x80},
             {0xff, 0xff, 0xff, 0xff, 0xff, 0xff, 0xff, 0xff,
              0xff, 0xff, 0xff, 0xff, 0xff, 0x0c, 0x80, 0x00,
              0x00, 0x00, 0x00, 0xc0, 0x7f, 0xfe, 0xff, 0x1f,
              0x00, 0xfe, 0xff, 0x03, 0x00, 0x00, 0xfe, 0xff}},
            {{0xff, 0xff, 0x81, 0xff, 0xff, 0xff, 0xff, 0x00,
              0x80, 0xff, 0xff, 0xff, 0xff, 0xff, 0xff, 0x83,
              0xff, 0xff, 0x00, 0x00, 0x80, 0x00, 0x00, 0x80,
              0xff, 0xff, 0x7f, 0x00, 0x00, 0x00, 0x00, 0xf0},
             {0xff, 0x01, 0x00, 0x00, 0x00, 0x00, 0xf8, 0xff,
              0xff, 0xff, 0xff, 0xff, 0xff, 0x1f, 0x00, 0x00,
              0xf8, 0x07, 0x00, 0x80, 0xff, 0xff, 0xff, 0xff,
              0xff, 0xc7, 0xff, 0xff, 0xe0, 0xff, 0xff, 0xff}},
            {{0x82, 0xc9, 0xfa, 0xb0, 0x68, 0x04, 0xa0, 0x00,
              0x82, 0xc9, 0xfa, 0xb0, 0x68, 0x04, 0xa0, 0x00,
              0xff, 0xff, 0xff, 0xff, 0xff, 0x6f, 0x03, 0xfb,
              0xfa, 0x8a, 0x7d, 0xdf, 0x13, 0x86, 0xe2, 0x03},
             {0x82, 0xc9, 0xfa, 0xb0, 0x68, 0x04, 0xa0, 0x00,
              0x82, 0xc9, 0xfa, 0xb0, 0x68, 0x04, 0xa0, 0x00,
              0xff, 0xff, 0xff, 0xff, 0xff, 0x6f, 0x03, 0xfb,
              0xfa, 0x8a, 0x7d, 0xdf, 0x13, 0x86, 0xe2, 0x03}}
        };
        unsigned char res[33][2][32] = {
            {{0x0c, 0x3b, 0x0a, 0xca, 0x8d, 0x1a, 0x2f, 0xb9,
              0x8a, 0x7b, 0x53, 0x5a, 0x1f, 0xc5, 0x22, 0xa1,
              0x07, 0x2a, 0x48, 0xea, 0x02, 0xeb, 0xb3, 0xd6,
              0x20, 0x1e, 0x86, 0xd0, 0x95, 0xf6, 0x92, 0x35},
             {0xdc, 0x90, 0x7a, 0x07, 0x2e, 0x1e, 0x44, 0x6d,
              0xf8, 0x15, 0x24, 0x5b, 0x5a, 0x96, 0x37, 0x9c,
              0x37, 0x7b, 0x0d, 0xac, 0x1b, 0x65, 0x58, 0x49,
              0x43, 0xb7, 0x31, 0xbb, 0xa7, 0xf4, 0x97, 0x15}},
            {{0xf1, 0xf7, 0x3a, 0x50, 0xe6, 0x10, 0xba, 0x22,
              0x43, 0x4d, 0x1f, 0x1f, 0x7c, 0x27, 0xca, 0x9c,
              0xb8, 0xb6, 0xa0, 0xfc, 0xd8, 0xc0, 0x05, 0x2f,
              0xf7, 0x08, 0xe1, 0x76, 0xdd, 0xd0, 0x80, 0xc8},
             {0xe3, 0x80, 0x80, 0xb8, 0xdb, 0xe3, 0xa9, 0x77,
              0x00, 0xb0, 0xf5, 0x2e, 0x27, 0xe2, 0x68, 0xc4,
              0x88, 0xe8, 0x04, 0xc1, 0x12, 0xbf, 0x78, 0x59,
              0xe6, 0xa9, 0x7c, 0xe1, 0x81, 0xdd, 0xb9, 0xd5}},
            {{0x96, 0xe2, 0xee, 0x01, 0xa6, 0x80, 0x31, 0xef,
              0x5c, 0xd0, 0x19, 0xb4, 0x7d, 0x5f, 0x79, 0xab,
              0xa1, 0x97, 0xd3, 0x7e, 0x33, 0xbb, 0x86, 0x55,
              0x60, 0x20, 0x10, 0x0d, 0x94, 0x2d, 0x11, 0x7c},
             {0xcc, 0xab, 0xe0, 0xe8, 0x98, 0x65, 0x12, 0x96,
              0x38, 0x5a, 0x1a, 0xf2, 0x85, 0x23, 0x59, 0x5f,
              0xf9, 0xf3, 0xc2, 0x81, 0x70, 0x92, 0x65, 0x12,
              0x9c, 0x65, 0x1e, 0x96, 0x00, 0xef, 0xe7, 0x63}},
            {{0xac, 0x1e, 0x62, 0xc2, 0x59, 0xfc, 0x4e, 0x5c,
              0x83, 0xb0, 0xd0, 0x6f, 0xce, 0x19, 0xf6, 0xbf,
              0xa4, 0xb0, 0xe0, 0x53, 0x66, 0x1f, 0xbf, 0xc9,
              0x33, 0x47, 0x37, 0xa9, 0x3d, 0x5d, 0xb0, 0x48},
             {0x86, 0xb9, 0x2a, 0x7f, 0x8e, 0xa8, 0x60, 0x42,
              0x26, 0x6d, 0x6e, 0x1c, 0xa2, 0xec, 0xe0, 0xe5,
              0x3e, 0x0a, 0x33, 0xbb, 0x61, 0x4c, 0x9f, 0x3c,
              0xd1, 0xdf, 0x49, 0x33, 0xcd, 0x72, 0x78, 0x18}},
            {{0xf7, 0xd3, 0xcd, 0x49, 0x5c, 0x13, 0x22, 0xfb,
              0x2e, 0xb2, 0x2f, 0x27, 0xf5, 0x8a, 0x5d, 0x74,
              0xc1, 0x58, 0xc5, 0xc2, 0x2d, 0x9f, 0x52, 0xc6,
              0x63, 0x9f, 0xba, 0x05, 0x76, 0x45, 0x7a, 0x63},
             {0x8a, 0xfa, 0x55, 0x4d, 0xdd, 0xa3, 0xb2, 0xc3,
              0x44, 0xfd, 0xec, 0x72, 0xde, 0xef, 0xc0, 0x99,
              0xf5, 0x9f, 0xe2, 0x52, 0xb4, 0x05, 0x32, 0x58,
              0x57, 0xc1, 0x8f, 0xea, 0xc3, 0x24, 0x5b, 0x94}},
            {{0x05, 0x83, 0xee, 0xdd, 0x64, 0xf0, 0x14, 0x3b,
              0xa0, 0x14, 0x4a, 0x3a, 0x41, 0x82, 0x7c, 0xa7,
              0x2c, 0xaa, 0xb1, 0x76, 0xbb, 0x59, 0x64, 0x5f,
              0x52, 0xad, 0x25, 0x29, 0x9d, 0x8f, 0x0b, 0xb0},
             {0x7e, 0xe3, 0x7c, 0xca, 0xcd, 0x4f, 0xb0, 0x6d,
              0x7a, 0xb2, 0x3e, 0xa0, 0x08, 0xb9, 0xa8, 0x2d,
              0xc2, 0xf4, 0x99, 0x66, 0xcc, 0xac, 0xd8, 0xb9,
              0x72, 0x2a, 0x4a, 0x3e, 0x0f, 0x7b, 0xbf, 0xf4}},
            {{0x8c, 0x9c, 0x78, 0x2b, 0x39, 0x61, 0x7e, 0xf7,
              0x65, 0x37, 0x66, 0x09, 0x38, 0xb9, 0x6f, 0x70,
              0x78, 0x87, 0xff, 0xcf, 0x93, 0xca, 0x85, 0x06,
              0x44, 0x84, 0xa7, 0xfe, 0xd3, 0xa4, 0xe3, 0x7e},
             {0xa2, 0x56, 0x49, 0x23, 0x54, 0xa5, 0x50, 0xe9,
              0x5f, 0xf0, 0x4d, 0xe7, 0xdc, 0x38, 0x32, 0x79,
              0x4f, 0x1c, 0xb7, 0xe4, 0xbb, 0xf8, 0xbb, 0x2e,
              0x40, 0x41, 0x4b, 0xcc, 0xe3, 0x1e, 0x16, 0x36}},
            {{0x0c, 0x1e, 0xd7, 0x09, 0x25, 0x40, 0x97, 0xcb,
              0x5c, 0x46, 0xa8, 0xda, 0xef, 0x25, 0xd5, 0xe5,
              0x92, 0x4d, 0xcf, 0xa3, 0xc4, 0x5d, 0x35, 0x4a,
              0xe4, 0x61, 0x92, 0xf3, 0xbf, 0x0e, 0xcd, 0xbe},
             {0xe4, 0xaf, 0x0a, 0xb3, 0x30, 0x8b, 0x9b, 0x48,
              0x49, 0x43, 0xc7, 0x64, 0x60, 0x4a, 0x2b, 0x9e,
              0x95, 0x5f, 0x56, 0xe8, 0x35, 0xdc, 0xeb, 0xdc,
              0xc7, 0xc4, 0xfe, 0x30, 0x40, 0xc7, 0xbf, 0xa4}},
            {{0xd4, 0xa0, 0xf5, 0x81, 0x49, 0x6b, 0xb6, 0x8b,
              0x0a, 0x69, 0xf9, 0xfe, 0xa8, 0x32, 0xe5, 0xe0,
              0xa5, 0xcd, 0x02, 0x53, 0xf9, 0x2c, 0xe3, 0x53,
              0x83, 0x36, 0xc6, 0x02, 0xb5, 0xeb, 0x64, 0xb8},
             {0x1d, 0x42, 0xb9, 0xf9, 0xe9, 0xe3, 0x93, 0x2c,
              0x4c, 0xee, 0x6c, 0x5a, 0x47, 0x9e, 0x62, 0x01,
              0x6b, 0x04, 0xfe, 0xa4, 0x30, 0x2b, 0x0d, 0x4f,
              0x71, 0x10, 0xd3, 0x55, 0xca, 0xf3, 0x5e, 0x80}},
            {{0x77, 0x05, 0xf6, 0x0c, 0x15, 0x9b, 0x45, 0xe7,
              0xb9, 0x11, 0xb8, 0xf5, 0xd6, 0xda, 0x73, 0x0c,
              0xda, 0x92, 0xea, 0xd0, 0x9d, 0xd0, 0x18, 0x92,
              0xce, 0x9a, 0xaa, 0xee, 0x0f, 0xef, 0xde, 0x30},
             {0xf1, 0xf1, 0xd6, 0x9b, 0x51, 0xd7, 0x77, 0x62,
              0x52, 0x10, 0xb8, 0x7a, 0x84, 0x9d, 0x15, 0x4e,
              0x07, 0xdc, 0x1e, 0x75, 0x0d, 0x0c, 0x3b, 0xdb,
              0x74, 0x58, 0x62, 0x02, 0x90, 0x54, 0x8b, 0x43}},
            {{0xa6, 0xfe, 0x0b, 0x87, 0x80, 0x43, 0x67, 0x25,
              0x57, 0x5d, 0xec, 0x40, 0x50, 0x08, 0xd5, 0x5d,
              0x43, 0xd7, 0xe0, 0xaa, 0xe0, 0x13, 0xb6, 0xb0,
              0xc0, 0xd4, 0xe5, 0x0d, 0x45, 0x83, 0xd6, 0x13},
             {0x40, 0x45, 0x0a, 0x92, 0x31, 0xea, 0x8c, 0x60,
              0x8c, 0x1f, 0xd8, 0x76, 0x45, 0xb9, 0x29, 0x00,
              0x26, 0x32, 0xd8, 0xa6, 0x96, 0x88, 0xe2, 0xc4,
              0x8b, 0xdb, 0x7f, 0x17, 0x87, 0xcc, 0xc8, 0xf2}},
            {{0xc2, 0x56, 0xe2, 0xb6, 0x1a, 0x81, 0xe7, 0x31,
              0x63, 0x2e, 0xbb, 0x0d, 0x2f, 0x81, 0x67, 0xd4,
              0x22, 0xe2, 0x38, 0x02, 0x25, 0x97, 0xc7, 0x88,
              0x6e, 0xdf, 0xbe, 0x2a, 0xa5, 0x73, 0x63, 0xaa},
             {0x50, 0x45, 0xe2, 0xc3, 0xbd, 0x89, 0xfc, 0x57,
              0xbd, 0x3c, 0xa3, 0x98, 0x7e, 0x7f, 0x36, 0x38,
              0x92, 0x39, 0x1f, 0x0f, 0x81, 0x1a, 0x06, 0x51,
              0x1f, 0x8d, 0x6a, 0xff, 0x47, 0x16, 0x06, 0x9c}},
            {{0x33, 0x95, 0xa2, 0x6f, 0x27, 0x5f, 0x9c, 0x9c,
              0x64, 0x45, 0xcb, 0xd1, 0x3c, 0xee, 0x5e, 0x5f,
              0x48, 0xa6, 0xaf, 0xe3, 0x79, 0xcf, 0xb1, 0xe2,
              0xbf, 0x55, 0x0e, 0xa2, 0x3b, 0x62, 0xf0, 0xe4},
             {0x14, 0xe8, 0x06, 0xe3, 0xbe, 0x7e, 0x67, 0x01,
              0xc5, 0x21, 0x67, 0xd8, 0x54, 0xb5, 0x7f, 0xa4,
              0xf9, 0x75, 0x70, 0x1c, 0xfd, 0x79, 0xdb, 0x86,
              0xad, 0x37, 0x85, 0x83, 0x56, 0x4e, 0xf0, 0xbf}},
            {{0xbc, 0xa6, 0xe0, 0x56, 0x4e, 0xef, 0xfa, 0xf5,
              0x1d, 0x5d, 0x3f, 0x2a, 0x5b, 0x19, 0xab, 0x51,
              0xc5, 0x8b, 0xdd, 0x98, 0x28, 0x35, 0x2f, 0xc3,
              0x81, 0x4f, 0x5c, 0xe5, 0x70, 0xb9, 0xeb, 0x62},
             {0xc4, 0x6d, 0x26, 0xb0, 0x17, 0x6b, 0xfe, 0x6c,
              0x12, 0xf8, 0xe7, 0xc1, 0xf5, 0x2f, 0xfa, 0x91,
              0x13, 0x27, 0xbd, 0x73, 0xcc, 0x33, 0x31, 0x1c,
              0x39, 0xe3, 0x27, 0x6a, 0x95, 0xcf, 0xc5, 0xfb}},
            {{0x30, 0xb2, 0x99, 0x84, 0xf0, 0x18, 0x2a, 0x6e,
              0x1e, 0x27, 0xed, 0xa2, 0x29, 0x99, 0x41, 0x56,
              0xe8, 0xd4, 0x0d, 0xef, 0x99, 0x9c, 0xf3, 0x58,
              0x29, 0x55, 0x1a, 0xc0, 0x68, 0xd6, 0x74, 0xa4},
             {0x07, 0x9c, 0xe7, 0xec, 0xf5, 0x36, 0x73, 0x41,
              0xa3, 0x1c, 0xe5, 0x93, 0x97, 0x6a, 0xfd, 0xf7,
              0x53, 0x18, 0xab, 0xaf, 0xeb, 0x85, 0xbd, 0x92,
              0x90, 0xab, 0x3c, 0xbf, 0x30, 0x82, 0xad, 0xf6}},
            {{0xc6, 0x87, 0x8a, 0x2a, 0xea, 0xc0, 0xa9, 0xec,
              0x6d, 0xd3, 0xdc, 0x32, 0x23, 0xce, 0x62, 0x19,
              0xa4, 0x7e, 0xa8, 0xdd, 0x1c, 0x33, 0xae, 0xd3,
              0x4f, 0x62, 0x9f, 0x52, 0xe7, 0x65, 0x46, 0xf4},
             {0x97, 0x51, 0x27, 0x67, 0x2d, 0xa2, 0x82, 0x87,
              0x98, 0xd3, 0xb6, 0x14, 0x7f, 0x51, 0xd3, 0x9a,
              0x0b, 0xd0, 0x76, 0x81, 0xb2, 0x4f, 0x58, 0x92,
              0xa4, 0x86, 0xa1, 0xa7, 0x09, 0x1d, 0xef, 0x9b}},
            {{0xb3, 0x0f, 0x2b, 0x69, 0x0d, 0x06, 0x90, 0x64,
              0xbd, 0x43, 0x4c, 0x10, 0xe8, 0x98, 0x1c, 0xa3,
              0xe1, 0x68, 0xe9, 0x79, 0x6c, 0x29, 0x51, 0x3f,
              0x41, 0xdc, 0xdf, 0x1f, 0xf3, 0x60, 0xbe, 0x33},
             {0xa1, 0x5f, 0xf7, 0x1d, 0xb4, 0x3e, 0x9b, 0x3c,
              0xe7, 0xbd, 0xb6, 0x06, 0xd5, 0x60, 0x06, 0x6d,
              0x50, 0xd2, 0xf4, 0x1a, 0x31, 0x08, 0xf2, 0xea,
              0x8e, 0xef, 0x5f, 0x7d, 0xb6, 0xd0, 0xc0, 0x27}},
            {{0x62, 0x9a, 0xd9, 0xbb, 0x38, 0x36, 0xce, 0xf7,
              0x5d, 0x2f, 0x13, 0xec, 0xc8, 0x2d, 0x02, 0x8a,
              0x2e, 0x72, 0xf0, 0xe5, 0x15, 0x9d, 0x72, 0xae,
              0xfc, 0xb3, 0x4f, 0x02, 0xea, 0xe1, 0x09, 0xfe},
             {0x00, 0x00, 0x00, 0x00, 0xfa, 0x0a, 0x3d, 0xbc,
              0xad, 0x16, 0x0c, 0xb6, 0xe7, 0x7c, 0x8b, 0x39,
              0x9a, 0x43, 0xbb, 0xe3, 0xc2, 0x55, 0x15, 0x14,
              0x75, 0xac, 0x90, 0x9b, 0x7f, 0x9a, 0x92, 0x00}},
            {{0x8b, 0xac, 0x70, 0x86, 0x29, 0x8f, 0x00, 0x23,
              0x7b, 0x45, 0x30, 0xaa, 0xb8, 0x4c, 0xc7, 0x8d,
              0x4e, 0x47, 0x85, 0xc6, 0x19, 0xe3, 0x96, 0xc2,
              0x9a, 0xa0, 0x12, 0xed, 0x6f, 0xd7, 0x76, 0x16},
             {0x45, 0xaf, 0x7e, 0x33, 0xc7, 0x7f, 0x10, 0x6c,
              0x7c, 0x9f, 0x29, 0xc1, 0xa8, 0x7e, 0x15, 0x84,
              0xe7, 0x7d, 0xc0, 0x6d, 0xab, 0x71, 0x5d, 0xd0,
              0x6b, 0x9f, 0x97, 0xab, 0xcb, 0x51, 0x0c, 0x9f}},
            {{0x9e, 0xc3, 0x92, 0xb4, 0x04, 0x9f, 0xc8, 0xbb,
              0xdd, 0x9e, 0xc6, 0x05, 0xfd, 0x65, 0xec, 0x94,
              0x7f, 0x2c, 0x16, 0xc4, 0x40, 0xac, 0x63, 0x7b,
              0x7d, 0xb8, 0x0c, 0xe4, 0x5b, 0xe3, 0xa7, 0x0e},
             {0x43, 0xf4, 0x44, 0xe8, 0xcc, 0xc8, 0xd4, 0x54,
              0x33, 0x37, 0x50, 0xf2, 0x87, 0x42, 0x2e, 0x00,
              0x49, 0x60, 0x62, 0x02, 0xfd, 0x1a, 0x7c, 0xdb,
              0x29, 0x6c, 0x6d, 0x54, 0x53, 0x08, 0xd1, 0xc8}},
            {{0x00, 0x00, 0x00, 0x00, 0x00, 0x00, 0x00, 0x00,
              0x00, 0x00, 0x00, 0x00, 0x00, 0x00, 0x00, 0x00,
              0x00, 0x00, 0x00, 0x00, 0x00, 0x00, 0x00, 0x00,
              0x00, 0x00, 0x00, 0x00, 0x00, 0x00, 0x00, 0x00},
             {0x00, 0x00, 0x00, 0x00, 0x00, 0x00, 0x00, 0x00,
              0x00, 0x00, 0x00, 0x00, 0x00, 0x00, 0x00, 0x00,
              0x00, 0x00, 0x00, 0x00, 0x00, 0x00, 0x00, 0x00,
              0x00, 0x00, 0x00, 0x00, 0x00, 0x00, 0x00, 0x00}},
            {{0x00, 0x00, 0x00, 0x00, 0x00, 0x00, 0x00, 0x00,
              0x00, 0x00, 0x00, 0x00, 0x00, 0x00, 0x00, 0x00,
              0x00, 0x00, 0x00, 0x00, 0x00, 0x00, 0x00, 0x00,
              0x00, 0x00, 0x00, 0x00, 0x00, 0x00, 0x00, 0x00},
             {0x00, 0x00, 0x00, 0x00, 0x00, 0x00, 0x00, 0x00,
              0x00, 0x00, 0x00, 0x00, 0x00, 0x00, 0x00, 0x00,
              0x00, 0x00, 0x00, 0x00, 0x00, 0x00, 0x00, 0x00,
              0x00, 0x00, 0x00, 0x00, 0x00, 0x00, 0x00, 0x01}},
            {{0x27, 0x59, 0xc7, 0x35, 0x60, 0x71, 0xa6, 0xf1,
              0x79, 0xa5, 0xfd, 0x79, 0x16, 0xf3, 0x41, 0xf0,
              0x57, 0xb4, 0x02, 0x97, 0x32, 0xe7, 0xde, 0x59,
              0xe2, 0x2d, 0x9b, 0x11, 0xea, 0x2c, 0x35, 0x92},
             {0x27, 0x59, 0xc7, 0x35, 0x60, 0x71, 0xa6, 0xf1,
              0x79, 0xa5, 0xfd, 0x79, 0x16, 0xf3, 0x41, 0xf0,
              0x57, 0xb4, 0x02, 0x97, 0x32, 0xe7, 0xde, 0x59,
              0xe2, 0x2d, 0x9b, 0x11, 0xea, 0x2c, 0x35, 0x92}},
            {{0x28, 0x56, 0xac, 0x0e, 0x4f, 0x98, 0x09, 0xf0,
              0x49, 0xfa, 0x7f, 0x84, 0xac, 0x7e, 0x50, 0x5b,
              0x17, 0x43, 0x14, 0x89, 0x9c, 0x53, 0xa8, 0x94,
              0x30, 0xf2, 0x11, 0x4d, 0x92, 0x14, 0x27, 0xe8},
             {0x39, 0x7a, 0x84, 0x56, 0x79, 0x9d, 0xec, 0x26,
              0x2c, 0x53, 0xc1, 0x94, 0xc9, 0x8d, 0x9e, 0x9d,
              0x32, 0x1f, 0xdd, 0x84, 0x04, 0xe8, 0xe2, 0x0a,
              0x6b, 0xbe, 0xbb, 0x42, 0x40, 0x67, 0x30, 0x6c}},
            {{0x00, 0x00, 0x00, 0x00, 0x00, 0x00, 0x00, 0x00,
              0x00, 0x00, 0x00, 0x00, 0x00, 0x00, 0x00, 0x01,
              0x45, 0x51, 0x23, 0x19, 0x50, 0xb7, 0x5f, 0xc4,
              0x40, 0x2d, 0xa1, 0x73, 0x2f, 0xc9, 0xbe, 0xbd},
             {0x27, 0x59, 0xc7, 0x35, 0x60, 0x71, 0xa6, 0xf1,
              0x79, 0xa5, 0xfd, 0x79, 0x16, 0xf3, 0x41, 0xf0,
              0x57, 0xb4, 0x02, 0x97, 0x32, 0xe7, 0xde, 0x59,
              0xe2, 0x2d, 0x9b, 0x11, 0xea, 0x2c, 0x35, 0x92}},
            {{0xff, 0xff, 0xff, 0xff, 0xff, 0xff, 0xff, 0xff,
              0xff, 0xff, 0xff, 0xff, 0xff, 0xff, 0xff, 0xfe,
              0xba, 0xae, 0xdc, 0xe6, 0xaf, 0x48, 0xa0, 0x3b,
              0xbf, 0xd2, 0x5e, 0x8c, 0xd0, 0x36, 0x41, 0x40},
             {0x00, 0x00, 0x00, 0x00, 0x00, 0x00, 0x00, 0x00,
              0x00, 0x00, 0x00, 0x00, 0x00, 0x00, 0x00, 0x00,
              0x00, 0x00, 0x00, 0x00, 0x00, 0x00, 0x00, 0x00,
              0x00, 0x00, 0x00, 0x00, 0x00, 0x00, 0x00, 0x01}},
            {{0x1c, 0xc4, 0xf7, 0xda, 0x0f, 0x65, 0xca, 0x39,
              0x70, 0x52, 0x92, 0x8e, 0xc3, 0xc8, 0x15, 0xea,
              0x7f, 0x10, 0x9e, 0x77, 0x4b, 0x6e, 0x2d, 0xdf,
              0xe8, 0x30, 0x9d, 0xda, 0xe8, 0x9a, 0x65, 0xae},
             {0x02, 0xb0, 0x16, 0xb1, 0x1d, 0xc8, 0x57, 0x7b,
              0xa2, 0x3a, 0xa2, 0xa3, 0x38, 0x5c, 0x8f, 0xeb,
              0x66, 0x37, 0x91, 0xa8, 0x5f, 0xef, 0x04, 0xf6,
              0x59, 0x75, 0xe1, 0xee, 0x92, 0xf6, 0x0e, 0x30}},
            {{0x8d, 0x76, 0x14, 0xa4, 0x14, 0x06, 0x9f, 0x9a,
              0xdf, 0x4a, 0x85, 0xa7, 0x6b, 0xbf, 0x29, 0x6f,
              0xbc, 0x34, 0x87, 0x5d, 0xeb, 0xbb, 0x2e, 0xa9,
              0xc9, 0x1f, 0x58, 0xd6, 0x9a, 0x82, 0xa0, 0x56},
             {0xd4, 0xb9, 0xdb, 0x88, 0x1d, 0x04, 0xe9, 0x93,
              0x8d, 0x3f, 0x20, 0xd5, 0x86, 0xa8, 0x83, 0x07,
              0xdb, 0x09, 0xd8, 0x22, 0x1f, 0x7f, 0xf1, 0x71,
              0xc8, 0xe7, 0x5d, 0x47, 0xaf, 0x8b, 0x72, 0xe9}},
            {{0x83, 0xb9, 0x39, 0xb2, 0xa4, 0xdf, 0x46, 0x87,
              0xc2, 0xb8, 0xf1, 0xe6, 0x4c, 0xd1, 0xe2, 0xa9,
              0xe4, 0x70, 0x30, 0x34, 0xbc, 0x52, 0x7c, 0x55,
              0xa6, 0xec, 0x80, 0xa4, 0xe5, 0xd2, 0xdc, 0x73},
             {0x08, 0xf1, 0x03, 0xcf, 0x16, 0x73, 0xe8, 0x7d,
              0xb6, 0x7e, 0x9b, 0xc0, 0xb4, 0xc2, 0xa5, 0x86,
              0x02, 0x77, 0xd5, 0x27, 0x86, 0xa5, 0x15, 0xfb,
              0xae, 0x9b, 0x8c, 0xa9, 0xf9, 0xf8, 0xa8, 0x4a}},
            {{0x8b, 0x00, 0x49, 0xdb, 0xfa, 0xf0, 0x1b, 0xa2,
              0xed, 0x8a, 0x9a, 0x7a, 0x36, 0x78, 0x4a, 0xc7,
              0xf7, 0xad, 0x39, 0xd0, 0x6c, 0x65, 0x7a, 0x41,
              0xce, 0xd6, 0xd6, 0x4c, 0x20, 0x21, 0x6b, 0xc7},
             {0xc6, 0xca, 0x78, 0x1d, 0x32, 0x6c, 0x6c, 0x06,
              0x91, 0xf2, 0x1a, 0xe8, 0x43, 0x16, 0xea, 0x04,
              0x3c, 0x1f, 0x07, 0x85, 0xf7, 0x09, 0x22, 0x08,
              0xba, 0x13, 0xfd, 0x78, 0x1e, 0x3f, 0x6f, 0x62}},
            {{0x25, 0x9b, 0x7c, 0xb0, 0xac, 0x72, 0x6f, 0xb2,
              0xe3, 0x53, 0x84, 0x7a, 0x1a, 0x9a, 0x98, 0x9b,
              0x44, 0xd3, 0x59, 0xd0, 0x8e, 0x57, 0x41, 0x40,
              0x78, 0xa7, 0x30, 0x2f, 0x4c, 0x9c, 0xb9, 0x68},
             {0xb7, 0x75, 0x03, 0x63, 0x61, 0xc2, 0x48, 0x6e,
              0x12, 0x3d, 0xbf, 0x4b, 0x27, 0xdf, 0xb1, 0x7a,
              0xff, 0x4e, 0x31, 0x07, 0x83, 0xf4, 0x62, 0x5b,
              0x19, 0xa5, 0xac, 0xa0, 0x32, 0x58, 0x0d, 0xa7}},
            {{0x43, 0x4f, 0x10, 0xa4, 0xca, 0xdb, 0x38, 0x67,
              0xfa, 0xae, 0x96, 0xb5, 0x6d, 0x97, 0xff, 0x1f,
              0xb6, 0x83, 0x43, 0xd3, 0xa0, 0x2d, 0x70, 0x7a,
              0x64, 0x05, 0x4c, 0xa7, 0xc1, 0xa5, 0x21, 0x51},
             {0xe4, 0xf1, 0x23, 0x84, 0xe1, 0xb5, 0x9d, 0xf2,
              0xb8, 0x73, 0x8b, 0x45, 0x2b, 0x35, 0x46, 0x38,
              0x10, 0x2b, 0x50, 0xf8, 0x8b, 0x35, 0xcd, 0x34,
              0xc8, 0x0e, 0xf6, 0xdb, 0x09, 0x35, 0xf0, 0xda}},
            {{0xdb, 0x21, 0x5c, 0x8d, 0x83, 0x1d, 0xb3, 0x34,
              0xc7, 0x0e, 0x43, 0xa1, 0x58, 0x79, 0x67, 0x13,
              0x1e, 0x86, 0x5d, 0x89, 0x63, 0xe6, 0x0a, 0x46,
              0x5c, 0x02, 0x97, 0x1b, 0x62, 0x43, 0x86, 0xf5},
             {0xdb, 0x21, 0x5c, 0x8d, 0x83, 0x1d, 0xb3, 0x34,
              0xc7, 0x0e, 0x43, 0xa1, 0x58, 0x79, 0x67, 0x13,
              0x1e, 0x86, 0x5d, 0x89, 0x63, 0xe6, 0x0a, 0x46,
              0x5c, 0x02, 0x97, 0x1b, 0x62, 0x43, 0x86, 0xf5}}
        };
        secp256k1_scalar_set_int(&one, 1);
        for (i = 0; i < 33; i++) {
            secp256k1_scalar_set_b32(&x, chal[i][0], &overflow);
            CHECK(!overflow);
            secp256k1_scalar_set_b32(&y, chal[i][1], &overflow);
            CHECK(!overflow);
            secp256k1_scalar_set_b32(&r1, res[i][0], &overflow);
            CHECK(!overflow);
            secp256k1_scalar_set_b32(&r2, res[i][1], &overflow);
            CHECK(!overflow);
            secp256k1_scalar_mul(&z, &x, &y);
            CHECK(!secp256k1_scalar_check_overflow(&z));
            CHECK(secp256k1_scalar_eq(&r1, &z));
            if (!secp256k1_scalar_is_zero(&y)) {
                secp256k1_scalar_inverse(&zz, &y);
                CHECK(!secp256k1_scalar_check_overflow(&zz));
#if defined(USE_SCALAR_INV_NUM)
                secp256k1_scalar_inverse_var(&zzv, &y);
                CHECK(secp256k1_scalar_eq(&zzv, &zz));
#endif
                secp256k1_scalar_mul(&z, &z, &zz);
                CHECK(!secp256k1_scalar_check_overflow(&z));
                CHECK(secp256k1_scalar_eq(&x, &z));
                secp256k1_scalar_mul(&zz, &zz, &y);
                CHECK(!secp256k1_scalar_check_overflow(&zz));
                CHECK(secp256k1_scalar_eq(&one, &zz));
            }
            secp256k1_scalar_mul(&z, &x, &x);
            CHECK(!secp256k1_scalar_check_overflow(&z));
            secp256k1_scalar_sqr(&zz, &x);
            CHECK(!secp256k1_scalar_check_overflow(&zz));
            CHECK(secp256k1_scalar_eq(&zz, &z));
            CHECK(secp256k1_scalar_eq(&r2, &zz));
        }
    }
}

/***** FIELD TESTS *****/

void random_fe(secp256k1_fe *x) {
    unsigned char bin[32];
    do {
        secp256k1_rand256(bin);
        if (secp256k1_fe_set_b32(x, bin)) {
            return;
        }
    } while(1);
}

void random_fe_test(secp256k1_fe *x) {
    unsigned char bin[32];
    do {
        secp256k1_rand256_test(bin);
        if (secp256k1_fe_set_b32(x, bin)) {
            return;
        }
    } while(1);
}

void random_fe_non_zero(secp256k1_fe *nz) {
    int tries = 10;
    while (--tries >= 0) {
        random_fe(nz);
        secp256k1_fe_normalize(nz);
        if (!secp256k1_fe_is_zero(nz)) {
            break;
        }
    }
    /* Infinitesimal probability of spurious failure here */
    CHECK(tries >= 0);
}

void random_fe_non_square(secp256k1_fe *ns) {
    secp256k1_fe r;
    random_fe_non_zero(ns);
    if (secp256k1_fe_sqrt(&r, ns)) {
        secp256k1_fe_negate(ns, ns, 1);
    }
}

int check_fe_equal(const secp256k1_fe *a, const secp256k1_fe *b) {
    secp256k1_fe an = *a;
    secp256k1_fe bn = *b;
    secp256k1_fe_normalize_weak(&an);
    secp256k1_fe_normalize_var(&bn);
    return secp256k1_fe_equal_var(&an, &bn);
}

int check_fe_inverse(const secp256k1_fe *a, const secp256k1_fe *ai) {
    secp256k1_fe x;
    secp256k1_fe one = SECP256K1_FE_CONST(0, 0, 0, 0, 0, 0, 0, 1);
    secp256k1_fe_mul(&x, a, ai);
    return check_fe_equal(&x, &one);
}

void run_field_convert(void) {
    static const unsigned char b32[32] = {
        0x00, 0x01, 0x02, 0x03, 0x04, 0x05, 0x06, 0x07,
        0x11, 0x12, 0x13, 0x14, 0x15, 0x16, 0x17, 0x18,
        0x22, 0x23, 0x24, 0x25, 0x26, 0x27, 0x28, 0x29,
        0x33, 0x34, 0x35, 0x36, 0x37, 0x38, 0x39, 0x40
    };
    static const secp256k1_fe_storage fes = SECP256K1_FE_STORAGE_CONST(
        0x00010203UL, 0x04050607UL, 0x11121314UL, 0x15161718UL,
        0x22232425UL, 0x26272829UL, 0x33343536UL, 0x37383940UL
    );
    static const secp256k1_fe fe = SECP256K1_FE_CONST(
        0x00010203UL, 0x04050607UL, 0x11121314UL, 0x15161718UL,
        0x22232425UL, 0x26272829UL, 0x33343536UL, 0x37383940UL
    );
    secp256k1_fe fe2;
    unsigned char b322[32];
    secp256k1_fe_storage fes2;
    /* Check conversions to fe. */
    CHECK(secp256k1_fe_set_b32(&fe2, b32));
    CHECK(secp256k1_fe_equal_var(&fe, &fe2));
    secp256k1_fe_from_storage(&fe2, &fes);
    CHECK(secp256k1_fe_equal_var(&fe, &fe2));
    /* Check conversion from fe. */
    secp256k1_fe_get_b32(b322, &fe);
    CHECK(memcmp(b322, b32, 32) == 0);
    secp256k1_fe_to_storage(&fes2, &fe);
    CHECK(memcmp(&fes2, &fes, sizeof(fes)) == 0);
}

int fe_memcmp(const secp256k1_fe *a, const secp256k1_fe *b) {
    secp256k1_fe t = *b;
#ifdef VERIFY
    t.magnitude = a->magnitude;
    t.normalized = a->normalized;
#endif
    return memcmp(a, &t, sizeof(secp256k1_fe));
}

void run_field_misc(void) {
    secp256k1_fe x;
    secp256k1_fe y;
    secp256k1_fe z;
    secp256k1_fe q;
    secp256k1_fe fe5 = SECP256K1_FE_CONST(0, 0, 0, 0, 0, 0, 0, 5);
    int i, j;
    for (i = 0; i < 5*count; i++) {
        secp256k1_fe_storage xs, ys, zs;
        random_fe(&x);
        random_fe_non_zero(&y);
        /* Test the fe equality and comparison operations. */
        CHECK(secp256k1_fe_cmp_var(&x, &x) == 0);
        CHECK(secp256k1_fe_equal_var(&x, &x));
        z = x;
        secp256k1_fe_add(&z,&y);
        /* Test fe conditional move; z is not normalized here. */
        q = x;
        secp256k1_fe_cmov(&x, &z, 0);
#ifdef VERIFY
        CHECK(x.normalized && x.magnitude == 1);
#endif
        secp256k1_fe_cmov(&x, &x, 1);
        CHECK(fe_memcmp(&x, &z) != 0);
        CHECK(fe_memcmp(&x, &q) == 0);
        secp256k1_fe_cmov(&q, &z, 1);
#ifdef VERIFY
        CHECK(!q.normalized && q.magnitude == z.magnitude);
#endif
        CHECK(fe_memcmp(&q, &z) == 0);
        secp256k1_fe_normalize_var(&x);
        secp256k1_fe_normalize_var(&z);
        CHECK(!secp256k1_fe_equal_var(&x, &z));
        secp256k1_fe_normalize_var(&q);
        secp256k1_fe_cmov(&q, &z, (i&1));
#ifdef VERIFY
        CHECK(q.normalized && q.magnitude == 1);
#endif
        for (j = 0; j < 6; j++) {
            secp256k1_fe_negate(&z, &z, j+1);
            secp256k1_fe_normalize_var(&q);
            secp256k1_fe_cmov(&q, &z, (j&1));
#ifdef VERIFY
            CHECK((q.normalized != (j&1)) && q.magnitude == ((j&1) ? z.magnitude : 1));
#endif
        }
        secp256k1_fe_normalize_var(&z);
        /* Test storage conversion and conditional moves. */
        secp256k1_fe_to_storage(&xs, &x);
        secp256k1_fe_to_storage(&ys, &y);
        secp256k1_fe_to_storage(&zs, &z);
        secp256k1_fe_storage_cmov(&zs, &xs, 0);
        secp256k1_fe_storage_cmov(&zs, &zs, 1);
        CHECK(memcmp(&xs, &zs, sizeof(xs)) != 0);
        secp256k1_fe_storage_cmov(&ys, &xs, 1);
        CHECK(memcmp(&xs, &ys, sizeof(xs)) == 0);
        secp256k1_fe_from_storage(&x, &xs);
        secp256k1_fe_from_storage(&y, &ys);
        secp256k1_fe_from_storage(&z, &zs);
        /* Test that mul_int, mul, and add agree. */
        secp256k1_fe_add(&y, &x);
        secp256k1_fe_add(&y, &x);
        z = x;
        secp256k1_fe_mul_int(&z, 3);
        CHECK(check_fe_equal(&y, &z));
        secp256k1_fe_add(&y, &x);
        secp256k1_fe_add(&z, &x);
        CHECK(check_fe_equal(&z, &y));
        z = x;
        secp256k1_fe_mul_int(&z, 5);
        secp256k1_fe_mul(&q, &x, &fe5);
        CHECK(check_fe_equal(&z, &q));
        secp256k1_fe_negate(&x, &x, 1);
        secp256k1_fe_add(&z, &x);
        secp256k1_fe_add(&q, &x);
        CHECK(check_fe_equal(&y, &z));
        CHECK(check_fe_equal(&q, &y));
    }
}

void run_field_inv(void) {
    secp256k1_fe x, xi, xii;
    int i;
    for (i = 0; i < 10*count; i++) {
        random_fe_non_zero(&x);
        secp256k1_fe_inv(&xi, &x);
        CHECK(check_fe_inverse(&x, &xi));
        secp256k1_fe_inv(&xii, &xi);
        CHECK(check_fe_equal(&x, &xii));
    }
}

void run_field_inv_var(void) {
    secp256k1_fe x, xi, xii;
    int i;
    for (i = 0; i < 10*count; i++) {
        random_fe_non_zero(&x);
        secp256k1_fe_inv_var(&xi, &x);
        CHECK(check_fe_inverse(&x, &xi));
        secp256k1_fe_inv_var(&xii, &xi);
        CHECK(check_fe_equal(&x, &xii));
    }
}

void run_field_inv_all_var(void) {
    secp256k1_fe x[16], xi[16], xii[16];
    int i;
    /* Check it's safe to call for 0 elements */
    secp256k1_fe_inv_all_var(xi, x, 0);
    for (i = 0; i < count; i++) {
        size_t j;
        size_t len = secp256k1_rand_int(15) + 1;
        for (j = 0; j < len; j++) {
            random_fe_non_zero(&x[j]);
        }
        secp256k1_fe_inv_all_var(xi, x, len);
        for (j = 0; j < len; j++) {
            CHECK(check_fe_inverse(&x[j], &xi[j]));
        }
        secp256k1_fe_inv_all_var(xii, xi, len);
        for (j = 0; j < len; j++) {
            CHECK(check_fe_equal(&x[j], &xii[j]));
        }
    }
}

void run_sqr(void) {
    secp256k1_fe x, s;

    {
        int i;
        secp256k1_fe_set_int(&x, 1);
        secp256k1_fe_negate(&x, &x, 1);

        for (i = 1; i <= 512; ++i) {
            secp256k1_fe_mul_int(&x, 2);
            secp256k1_fe_normalize(&x);
            secp256k1_fe_sqr(&s, &x);
        }
    }
}

void test_sqrt(const secp256k1_fe *a, const secp256k1_fe *k) {
    secp256k1_fe r1, r2;
    int v = secp256k1_fe_sqrt(&r1, a);
    CHECK((v == 0) == (k == NULL));

    if (k != NULL) {
        /* Check that the returned root is +/- the given known answer */
        secp256k1_fe_negate(&r2, &r1, 1);
        secp256k1_fe_add(&r1, k); secp256k1_fe_add(&r2, k);
        secp256k1_fe_normalize(&r1); secp256k1_fe_normalize(&r2);
        CHECK(secp256k1_fe_is_zero(&r1) || secp256k1_fe_is_zero(&r2));
    }
}

void run_sqrt(void) {
    secp256k1_fe ns, x, s, t;
    int i;

    /* Check sqrt(0) is 0 */
    secp256k1_fe_set_int(&x, 0);
    secp256k1_fe_sqr(&s, &x);
    test_sqrt(&s, &x);

    /* Check sqrt of small squares (and their negatives) */
    for (i = 1; i <= 100; i++) {
        secp256k1_fe_set_int(&x, i);
        secp256k1_fe_sqr(&s, &x);
        test_sqrt(&s, &x);
        secp256k1_fe_negate(&t, &s, 1);
        test_sqrt(&t, NULL);
    }

    /* Consistency checks for large random values */
    for (i = 0; i < 10; i++) {
        int j;
        random_fe_non_square(&ns);
        for (j = 0; j < count; j++) {
            random_fe(&x);
            secp256k1_fe_sqr(&s, &x);
            test_sqrt(&s, &x);
            secp256k1_fe_negate(&t, &s, 1);
            test_sqrt(&t, NULL);
            secp256k1_fe_mul(&t, &s, &ns);
            test_sqrt(&t, NULL);
        }
    }
}

/***** GROUP TESTS *****/

void ge_equals_ge(const secp256k1_ge *a, const secp256k1_ge *b) {
    CHECK(a->infinity == b->infinity);
    if (a->infinity) {
        return;
    }
    CHECK(secp256k1_fe_equal_var(&a->x, &b->x));
    CHECK(secp256k1_fe_equal_var(&a->y, &b->y));
}

/* This compares jacobian points including their Z, not just their geometric meaning. */
int gej_xyz_equals_gej(const secp256k1_gej *a, const secp256k1_gej *b) {
    secp256k1_gej a2;
    secp256k1_gej b2;
    int ret = 1;
    ret &= a->infinity == b->infinity;
    if (ret && !a->infinity) {
        a2 = *a;
        b2 = *b;
        secp256k1_fe_normalize(&a2.x);
        secp256k1_fe_normalize(&a2.y);
        secp256k1_fe_normalize(&a2.z);
        secp256k1_fe_normalize(&b2.x);
        secp256k1_fe_normalize(&b2.y);
        secp256k1_fe_normalize(&b2.z);
        ret &= secp256k1_fe_cmp_var(&a2.x, &b2.x) == 0;
        ret &= secp256k1_fe_cmp_var(&a2.y, &b2.y) == 0;
        ret &= secp256k1_fe_cmp_var(&a2.z, &b2.z) == 0;
    }
    return ret;
}

void ge_equals_gej(const secp256k1_ge *a, const secp256k1_gej *b) {
    secp256k1_fe z2s;
    secp256k1_fe u1, u2, s1, s2;
    CHECK(a->infinity == b->infinity);
    if (a->infinity) {
        return;
    }
    /* Check a.x * b.z^2 == b.x && a.y * b.z^3 == b.y, to avoid inverses. */
    secp256k1_fe_sqr(&z2s, &b->z);
    secp256k1_fe_mul(&u1, &a->x, &z2s);
    u2 = b->x; secp256k1_fe_normalize_weak(&u2);
    secp256k1_fe_mul(&s1, &a->y, &z2s); secp256k1_fe_mul(&s1, &s1, &b->z);
    s2 = b->y; secp256k1_fe_normalize_weak(&s2);
    CHECK(secp256k1_fe_equal_var(&u1, &u2));
    CHECK(secp256k1_fe_equal_var(&s1, &s2));
}

void test_ge(void) {
    int i, i1;
#ifdef USE_ENDOMORPHISM
    int runs = 6;
#else
    int runs = 4;
#endif
    /* Points: (infinity, p1, p1, -p1, -p1, p2, p2, -p2, -p2, p3, p3, -p3, -p3, p4, p4, -p4, -p4).
     * The second in each pair of identical points uses a random Z coordinate in the Jacobian form.
     * All magnitudes are randomized.
     * All 17*17 combinations of points are added to each other, using all applicable methods.
     *
     * When the endomorphism code is compiled in, p5 = lambda*p1 and p6 = lambda^2*p1 are added as well.
     */
    secp256k1_ge *ge = (secp256k1_ge *)checked_malloc(&ctx->error_callback, sizeof(secp256k1_ge) * (1 + 4 * runs));
    secp256k1_gej *gej = (secp256k1_gej *)checked_malloc(&ctx->error_callback, sizeof(secp256k1_gej) * (1 + 4 * runs));
    secp256k1_fe *zinv = (secp256k1_fe *)checked_malloc(&ctx->error_callback, sizeof(secp256k1_fe) * (1 + 4 * runs));
    secp256k1_fe zf;
    secp256k1_fe zfi2, zfi3;

    secp256k1_gej_set_infinity(&gej[0]);
    secp256k1_ge_clear(&ge[0]);
    secp256k1_ge_set_gej_var(&ge[0], &gej[0]);
    for (i = 0; i < runs; i++) {
        int j;
        secp256k1_ge g;
        random_group_element_test(&g);
#ifdef USE_ENDOMORPHISM
        if (i >= runs - 2) {
            secp256k1_ge_mul_lambda(&g, &ge[1]);
        }
        if (i >= runs - 1) {
            secp256k1_ge_mul_lambda(&g, &g);
        }
#endif
        ge[1 + 4 * i] = g;
        ge[2 + 4 * i] = g;
        secp256k1_ge_neg(&ge[3 + 4 * i], &g);
        secp256k1_ge_neg(&ge[4 + 4 * i], &g);
        secp256k1_gej_set_ge(&gej[1 + 4 * i], &ge[1 + 4 * i]);
        random_group_element_jacobian_test(&gej[2 + 4 * i], &ge[2 + 4 * i]);
        secp256k1_gej_set_ge(&gej[3 + 4 * i], &ge[3 + 4 * i]);
        random_group_element_jacobian_test(&gej[4 + 4 * i], &ge[4 + 4 * i]);
        for (j = 0; j < 4; j++) {
            random_field_element_magnitude(&ge[1 + j + 4 * i].x);
            random_field_element_magnitude(&ge[1 + j + 4 * i].y);
            random_field_element_magnitude(&gej[1 + j + 4 * i].x);
            random_field_element_magnitude(&gej[1 + j + 4 * i].y);
            random_field_element_magnitude(&gej[1 + j + 4 * i].z);
        }
    }

    /* Compute z inverses. */
    {
        secp256k1_fe *zs = checked_malloc(&ctx->error_callback, sizeof(secp256k1_fe) * (1 + 4 * runs));
        for (i = 0; i < 4 * runs + 1; i++) {
            if (i == 0) {
                /* The point at infinity does not have a meaningful z inverse. Any should do. */
                do {
                    random_field_element_test(&zs[i]);
                } while(secp256k1_fe_is_zero(&zs[i]));
            } else {
                zs[i] = gej[i].z;
            }
        }
        secp256k1_fe_inv_all_var(zinv, zs, 4 * runs + 1);
        free(zs);
    }

    /* Generate random zf, and zfi2 = 1/zf^2, zfi3 = 1/zf^3 */
    do {
        random_field_element_test(&zf);
    } while(secp256k1_fe_is_zero(&zf));
    random_field_element_magnitude(&zf);
    secp256k1_fe_inv_var(&zfi3, &zf);
    secp256k1_fe_sqr(&zfi2, &zfi3);
    secp256k1_fe_mul(&zfi3, &zfi3, &zfi2);

    for (i1 = 0; i1 < 1 + 4 * runs; i1++) {
        int i2;
        for (i2 = 0; i2 < 1 + 4 * runs; i2++) {
            /* Compute reference result using gej + gej (var). */
            secp256k1_gej refj, resj;
            secp256k1_ge ref;
            secp256k1_fe zr;
            secp256k1_gej_add_var(&refj, &gej[i1], &gej[i2], secp256k1_gej_is_infinity(&gej[i1]) ? NULL : &zr);
            /* Check Z ratio. */
            if (!secp256k1_gej_is_infinity(&gej[i1]) && !secp256k1_gej_is_infinity(&refj)) {
                secp256k1_fe zrz; secp256k1_fe_mul(&zrz, &zr, &gej[i1].z);
                CHECK(secp256k1_fe_equal_var(&zrz, &refj.z));
            }
            secp256k1_ge_set_gej_var(&ref, &refj);

            /* Test gej + ge with Z ratio result (var). */
            secp256k1_gej_add_ge_var(&resj, &gej[i1], &ge[i2], secp256k1_gej_is_infinity(&gej[i1]) ? NULL : &zr);
            ge_equals_gej(&ref, &resj);
            if (!secp256k1_gej_is_infinity(&gej[i1]) && !secp256k1_gej_is_infinity(&resj)) {
                secp256k1_fe zrz; secp256k1_fe_mul(&zrz, &zr, &gej[i1].z);
                CHECK(secp256k1_fe_equal_var(&zrz, &resj.z));
            }

            /* Test gej + ge (var, with additional Z factor). */
            {
                secp256k1_ge ge2_zfi = ge[i2]; /* the second term with x and y rescaled for z = 1/zf */
                secp256k1_fe_mul(&ge2_zfi.x, &ge2_zfi.x, &zfi2);
                secp256k1_fe_mul(&ge2_zfi.y, &ge2_zfi.y, &zfi3);
                random_field_element_magnitude(&ge2_zfi.x);
                random_field_element_magnitude(&ge2_zfi.y);
                secp256k1_gej_add_zinv_var(&resj, &gej[i1], &ge2_zfi, &zf);
                ge_equals_gej(&ref, &resj);
            }

            /* Test gej + ge (const). */
            if (i2 != 0) {
                /* secp256k1_gej_add_ge does not support its second argument being infinity. */
                secp256k1_gej_add_ge(&resj, &gej[i1], &ge[i2]);
                ge_equals_gej(&ref, &resj);
            }

            /* Test doubling (var). */
            if ((i1 == 0 && i2 == 0) || ((i1 + 3)/4 == (i2 + 3)/4 && ((i1 + 3)%4)/2 == ((i2 + 3)%4)/2)) {
                secp256k1_fe zr2;
                /* Normal doubling with Z ratio result. */
                secp256k1_gej_double_var(&resj, &gej[i1], &zr2);
                ge_equals_gej(&ref, &resj);
                /* Check Z ratio. */
                secp256k1_fe_mul(&zr2, &zr2, &gej[i1].z);
                CHECK(secp256k1_fe_equal_var(&zr2, &resj.z));
                /* Normal doubling. */
                secp256k1_gej_double_var(&resj, &gej[i2], NULL);
                ge_equals_gej(&ref, &resj);
                /* Constant-time doubling. */
                secp256k1_gej_double(&resj, &gej[i2]);
                ge_equals_gej(&ref, &resj);
            }

            /* Test adding opposites. */
            if ((i1 == 0 && i2 == 0) || ((i1 + 3)/4 == (i2 + 3)/4 && ((i1 + 3)%4)/2 != ((i2 + 3)%4)/2)) {
                CHECK(secp256k1_ge_is_infinity(&ref));
            }

            /* Test adding infinity. */
            if (i1 == 0) {
                CHECK(secp256k1_ge_is_infinity(&ge[i1]));
                CHECK(secp256k1_gej_is_infinity(&gej[i1]));
                ge_equals_gej(&ref, &gej[i2]);
            }
            if (i2 == 0) {
                CHECK(secp256k1_ge_is_infinity(&ge[i2]));
                CHECK(secp256k1_gej_is_infinity(&gej[i2]));
                ge_equals_gej(&ref, &gej[i1]);
            }
        }
    }

    /* Test adding all points together in random order equals infinity. */
    {
        secp256k1_gej sum = SECP256K1_GEJ_CONST_INFINITY;
        secp256k1_gej *gej_shuffled = (secp256k1_gej *)checked_malloc(&ctx->error_callback, (4 * runs + 1) * sizeof(secp256k1_gej));
        for (i = 0; i < 4 * runs + 1; i++) {
            gej_shuffled[i] = gej[i];
        }
        for (i = 0; i < 4 * runs + 1; i++) {
            int swap = i + secp256k1_rand_int(4 * runs + 1 - i);
            if (swap != i) {
                secp256k1_gej t = gej_shuffled[i];
                gej_shuffled[i] = gej_shuffled[swap];
                gej_shuffled[swap] = t;
            }
        }
        for (i = 0; i < 4 * runs + 1; i++) {
            secp256k1_gej_add_var(&sum, &sum, &gej_shuffled[i], NULL);
        }
        CHECK(secp256k1_gej_is_infinity(&sum));
        free(gej_shuffled);
    }

    /* Test batch gej -> ge conversion with and without known z ratios. */
    {
        secp256k1_fe *zr = (secp256k1_fe *)checked_malloc(&ctx->error_callback, (4 * runs + 1) * sizeof(secp256k1_fe));
        secp256k1_ge *ge_set_all = (secp256k1_ge *)checked_malloc(&ctx->error_callback, (4 * runs + 1) * sizeof(secp256k1_ge));
        for (i = 0; i < 4 * runs + 1; i++) {
            /* Compute gej[i + 1].z / gez[i].z (with gej[n].z taken to be 1). */
            if (i < 4 * runs) {
                secp256k1_fe_mul(&zr[i + 1], &zinv[i], &gej[i + 1].z);
            }
        }
        secp256k1_ge_set_all_gej_var(ge_set_all, gej, 4 * runs + 1);
        for (i = 0; i < 4 * runs + 1; i++) {
            secp256k1_fe s;
            random_fe_non_zero(&s);
            secp256k1_gej_rescale(&gej[i], &s);
            ge_equals_gej(&ge_set_all[i], &gej[i]);
        }
        free(ge_set_all);
        free(zr);
    }

    /* Test batch gej -> ge conversion with many infinities. */
    for (i = 0; i < 4 * runs + 1; i++) {
        random_group_element_test(&ge[i]);
        /* randomly set half the points to infinity */
        if(secp256k1_fe_is_odd(&ge[i].x)) {
            secp256k1_ge_set_infinity(&ge[i]);
        }
        secp256k1_gej_set_ge(&gej[i], &ge[i]);
    }
    /* batch invert */
    secp256k1_ge_set_all_gej_var(ge, gej, 4 * runs + 1);
    /* check result */
    for (i = 0; i < 4 * runs + 1; i++) {
        ge_equals_gej(&ge[i], &gej[i]);
    }

    free(ge);
    free(gej);
    free(zinv);
}


void test_intialized_inf(void) {
    secp256k1_ge p;
    secp256k1_gej pj, npj, infj1, infj2, infj3;
    secp256k1_fe zinv;

    /* Test that adding P+(-P) results in a fully initalized infinity*/
    random_group_element_test(&p);
    secp256k1_gej_set_ge(&pj, &p);
    secp256k1_gej_neg(&npj, &pj);

    secp256k1_gej_add_var(&infj1, &pj, &npj, NULL);
    CHECK(secp256k1_gej_is_infinity(&infj1));
    CHECK(secp256k1_fe_is_zero(&infj1.x));
    CHECK(secp256k1_fe_is_zero(&infj1.y));
    CHECK(secp256k1_fe_is_zero(&infj1.z));

    secp256k1_gej_add_ge_var(&infj2, &npj, &p, NULL);
    CHECK(secp256k1_gej_is_infinity(&infj2));
    CHECK(secp256k1_fe_is_zero(&infj2.x));
    CHECK(secp256k1_fe_is_zero(&infj2.y));
    CHECK(secp256k1_fe_is_zero(&infj2.z));

    secp256k1_fe_set_int(&zinv, 1);
    secp256k1_gej_add_zinv_var(&infj3, &npj, &p, &zinv);
    CHECK(secp256k1_gej_is_infinity(&infj3));
    CHECK(secp256k1_fe_is_zero(&infj3.x));
    CHECK(secp256k1_fe_is_zero(&infj3.y));
    CHECK(secp256k1_fe_is_zero(&infj3.z));


}

void test_add_neg_y_diff_x(void) {
    /* The point of this test is to check that we can add two points
     * whose y-coordinates are negatives of each other but whose x
     * coordinates differ. If the x-coordinates were the same, these
     * points would be negatives of each other and their sum is
     * infinity. This is cool because it "covers up" any degeneracy
     * in the addition algorithm that would cause the xy coordinates
     * of the sum to be wrong (since infinity has no xy coordinates).
     * HOWEVER, if the x-coordinates are different, infinity is the
     * wrong answer, and such degeneracies are exposed. This is the
     * root of https://github.com/bitcoin-core/secp256k1/issues/257
     * which this test is a regression test for.
     *
     * These points were generated in sage as
     * # secp256k1 params
     * F = FiniteField (0xFFFFFFFFFFFFFFFFFFFFFFFFFFFFFFFFFFFFFFFFFFFFFFFFFFFFFFFEFFFFFC2F)
     * C = EllipticCurve ([F (0), F (7)])
     * G = C.lift_x(0x79BE667EF9DCBBAC55A06295CE870B07029BFCDB2DCE28D959F2815B16F81798)
     * N = FiniteField(G.order())
     *
     * # endomorphism values (lambda is 1^{1/3} in N, beta is 1^{1/3} in F)
     * x = polygen(N)
     * lam  = (1 - x^3).roots()[1][0]
     *
     * # random "bad pair"
     * P = C.random_element()
     * Q = -int(lam) * P
     * print "    P: %x %x" % P.xy()
     * print "    Q: %x %x" % Q.xy()
     * print "P + Q: %x %x" % (P + Q).xy()
     */
    secp256k1_gej aj = SECP256K1_GEJ_CONST(
        0x8d24cd95, 0x0a355af1, 0x3c543505, 0x44238d30,
        0x0643d79f, 0x05a59614, 0x2f8ec030, 0xd58977cb,
        0x001e337a, 0x38093dcd, 0x6c0f386d, 0x0b1293a8,
        0x4d72c879, 0xd7681924, 0x44e6d2f3, 0x9190117d
    );
    secp256k1_gej bj = SECP256K1_GEJ_CONST(
        0xc7b74206, 0x1f788cd9, 0xabd0937d, 0x164a0d86,
        0x95f6ff75, 0xf19a4ce9, 0xd013bd7b, 0xbf92d2a7,
        0xffe1cc85, 0xc7f6c232, 0x93f0c792, 0xf4ed6c57,
        0xb28d3786, 0x2897e6db, 0xbb192d0b, 0x6e6feab2
    );
    secp256k1_gej sumj = SECP256K1_GEJ_CONST(
        0x671a63c0, 0x3efdad4c, 0x389a7798, 0x24356027,
        0xb3d69010, 0x278625c3, 0x5c86d390, 0x184a8f7a,
        0x5f6409c2, 0x2ce01f2b, 0x511fd375, 0x25071d08,
        0xda651801, 0x70e95caf, 0x8f0d893c, 0xbed8fbbe
    );
    secp256k1_ge b;
    secp256k1_gej resj;
    secp256k1_ge res;
    secp256k1_ge_set_gej(&b, &bj);

    secp256k1_gej_add_var(&resj, &aj, &bj, NULL);
    secp256k1_ge_set_gej(&res, &resj);
    ge_equals_gej(&res, &sumj);

    secp256k1_gej_add_ge(&resj, &aj, &b);
    secp256k1_ge_set_gej(&res, &resj);
    ge_equals_gej(&res, &sumj);

    secp256k1_gej_add_ge_var(&resj, &aj, &b, NULL);
    secp256k1_ge_set_gej(&res, &resj);
    ge_equals_gej(&res, &sumj);
}

void run_ge(void) {
    int i;
    for (i = 0; i < count * 32; i++) {
        test_ge();
    }
    test_add_neg_y_diff_x();
    test_intialized_inf();
}

void test_ec_combine(void) {
    secp256k1_scalar sum = SECP256K1_SCALAR_CONST(0, 0, 0, 0, 0, 0, 0, 0);
    secp256k1_pubkey data[6];
    const secp256k1_pubkey* d[6];
    secp256k1_pubkey sd;
    secp256k1_pubkey sd2;
    secp256k1_gej Qj;
    secp256k1_ge Q;
    int i;
    for (i = 1; i <= 6; i++) {
        secp256k1_scalar s;
        random_scalar_order_test(&s);
        secp256k1_scalar_add(&sum, &sum, &s);
        secp256k1_ecmult_gen(&ctx->ecmult_gen_ctx, &Qj, &s);
        secp256k1_ge_set_gej(&Q, &Qj);
        secp256k1_pubkey_save(&data[i - 1], &Q);
        d[i - 1] = &data[i - 1];
        secp256k1_ecmult_gen(&ctx->ecmult_gen_ctx, &Qj, &sum);
        secp256k1_ge_set_gej(&Q, &Qj);
        secp256k1_pubkey_save(&sd, &Q);
        CHECK(secp256k1_ec_pubkey_combine(ctx, &sd2, d, i) == 1);
        CHECK(memcmp(&sd, &sd2, sizeof(sd)) == 0);
    }
}

void run_ec_combine(void) {
    int i;
    for (i = 0; i < count * 8; i++) {
         test_ec_combine();
    }
}

void test_group_decompress(const secp256k1_fe* x) {
    /* The input itself, normalized. */
    secp256k1_fe fex = *x;
    secp256k1_fe fez;
    /* Results of set_xquad_var, set_xo_var(..., 0), set_xo_var(..., 1). */
    secp256k1_ge ge_quad, ge_even, ge_odd;
    secp256k1_gej gej_quad;
    /* Return values of the above calls. */
    int res_quad, res_even, res_odd;

    secp256k1_fe_normalize_var(&fex);

    res_quad = secp256k1_ge_set_xquad(&ge_quad, &fex);
    res_even = secp256k1_ge_set_xo_var(&ge_even, &fex, 0);
    res_odd = secp256k1_ge_set_xo_var(&ge_odd, &fex, 1);

    CHECK(res_quad == res_even);
    CHECK(res_quad == res_odd);

    if (res_quad) {
        secp256k1_fe_normalize_var(&ge_quad.x);
        secp256k1_fe_normalize_var(&ge_odd.x);
        secp256k1_fe_normalize_var(&ge_even.x);
        secp256k1_fe_normalize_var(&ge_quad.y);
        secp256k1_fe_normalize_var(&ge_odd.y);
        secp256k1_fe_normalize_var(&ge_even.y);

        /* No infinity allowed. */
        CHECK(!ge_quad.infinity);
        CHECK(!ge_even.infinity);
        CHECK(!ge_odd.infinity);

        /* Check that the x coordinates check out. */
        CHECK(secp256k1_fe_equal_var(&ge_quad.x, x));
        CHECK(secp256k1_fe_equal_var(&ge_even.x, x));
        CHECK(secp256k1_fe_equal_var(&ge_odd.x, x));

        /* Check that the Y coordinate result in ge_quad is a square. */
        CHECK(secp256k1_fe_is_quad_var(&ge_quad.y));

        /* Check odd/even Y in ge_odd, ge_even. */
        CHECK(secp256k1_fe_is_odd(&ge_odd.y));
        CHECK(!secp256k1_fe_is_odd(&ge_even.y));

        /* Check secp256k1_gej_has_quad_y_var. */
        secp256k1_gej_set_ge(&gej_quad, &ge_quad);
        CHECK(secp256k1_gej_has_quad_y_var(&gej_quad));
        do {
            random_fe_test(&fez);
        } while (secp256k1_fe_is_zero(&fez));
        secp256k1_gej_rescale(&gej_quad, &fez);
        CHECK(secp256k1_gej_has_quad_y_var(&gej_quad));
        secp256k1_gej_neg(&gej_quad, &gej_quad);
        CHECK(!secp256k1_gej_has_quad_y_var(&gej_quad));
        do {
            random_fe_test(&fez);
        } while (secp256k1_fe_is_zero(&fez));
        secp256k1_gej_rescale(&gej_quad, &fez);
        CHECK(!secp256k1_gej_has_quad_y_var(&gej_quad));
        secp256k1_gej_neg(&gej_quad, &gej_quad);
        CHECK(secp256k1_gej_has_quad_y_var(&gej_quad));
    }
}

void run_group_decompress(void) {
    int i;
    for (i = 0; i < count * 4; i++) {
        secp256k1_fe fe;
        random_fe_test(&fe);
        test_group_decompress(&fe);
    }
}

/***** ECMULT TESTS *****/

void run_ecmult_chain(void) {
    /* random starting point A (on the curve) */
    secp256k1_gej a = SECP256K1_GEJ_CONST(
        0x8b30bbe9, 0xae2a9906, 0x96b22f67, 0x0709dff3,
        0x727fd8bc, 0x04d3362c, 0x6c7bf458, 0xe2846004,
        0xa357ae91, 0x5c4a6528, 0x1309edf2, 0x0504740f,
        0x0eb33439, 0x90216b4f, 0x81063cb6, 0x5f2f7e0f
    );
    /* two random initial factors xn and gn */
    secp256k1_scalar xn = SECP256K1_SCALAR_CONST(
        0x84cc5452, 0xf7fde1ed, 0xb4d38a8c, 0xe9b1b84c,
        0xcef31f14, 0x6e569be9, 0x705d357a, 0x42985407
    );
    secp256k1_scalar gn = SECP256K1_SCALAR_CONST(
        0xa1e58d22, 0x553dcd42, 0xb2398062, 0x5d4c57a9,
        0x6e9323d4, 0x2b3152e5, 0xca2c3990, 0xedc7c9de
    );
    /* two small multipliers to be applied to xn and gn in every iteration: */
    static const secp256k1_scalar xf = SECP256K1_SCALAR_CONST(0, 0, 0, 0, 0, 0, 0, 0x1337);
    static const secp256k1_scalar gf = SECP256K1_SCALAR_CONST(0, 0, 0, 0, 0, 0, 0, 0x7113);
    /* accumulators with the resulting coefficients to A and G */
    secp256k1_scalar ae = SECP256K1_SCALAR_CONST(0, 0, 0, 0, 0, 0, 0, 1);
    secp256k1_scalar ge = SECP256K1_SCALAR_CONST(0, 0, 0, 0, 0, 0, 0, 0);
    /* actual points */
    secp256k1_gej x;
    secp256k1_gej x2;
    int i;

    /* the point being computed */
    x = a;
    for (i = 0; i < 200*count; i++) {
        /* in each iteration, compute X = xn*X + gn*G; */
        secp256k1_ecmult(&ctx->ecmult_ctx, &x, &x, &xn, &gn);
        /* also compute ae and ge: the actual accumulated factors for A and G */
        /* if X was (ae*A+ge*G), xn*X + gn*G results in (xn*ae*A + (xn*ge+gn)*G) */
        secp256k1_scalar_mul(&ae, &ae, &xn);
        secp256k1_scalar_mul(&ge, &ge, &xn);
        secp256k1_scalar_add(&ge, &ge, &gn);
        /* modify xn and gn */
        secp256k1_scalar_mul(&xn, &xn, &xf);
        secp256k1_scalar_mul(&gn, &gn, &gf);

        /* verify */
        if (i == 19999) {
            /* expected result after 19999 iterations */
            secp256k1_gej rp = SECP256K1_GEJ_CONST(
                0xD6E96687, 0xF9B10D09, 0x2A6F3543, 0x9D86CEBE,
                0xA4535D0D, 0x409F5358, 0x6440BD74, 0xB933E830,
                0xB95CBCA2, 0xC77DA786, 0x539BE8FD, 0x53354D2D,
                0x3B4F566A, 0xE6580454, 0x07ED6015, 0xEE1B2A88
            );

            secp256k1_gej_neg(&rp, &rp);
            secp256k1_gej_add_var(&rp, &rp, &x, NULL);
            CHECK(secp256k1_gej_is_infinity(&rp));
        }
    }
    /* redo the computation, but directly with the resulting ae and ge coefficients: */
    secp256k1_ecmult(&ctx->ecmult_ctx, &x2, &a, &ae, &ge);
    secp256k1_gej_neg(&x2, &x2);
    secp256k1_gej_add_var(&x2, &x2, &x, NULL);
    CHECK(secp256k1_gej_is_infinity(&x2));
}

void test_point_times_order(const secp256k1_gej *point) {
    /* X * (point + G) + (order-X) * (pointer + G) = 0 */
    secp256k1_scalar x;
    secp256k1_scalar nx;
    secp256k1_scalar zero = SECP256K1_SCALAR_CONST(0, 0, 0, 0, 0, 0, 0, 0);
    secp256k1_scalar one = SECP256K1_SCALAR_CONST(0, 0, 0, 0, 0, 0, 0, 1);
    secp256k1_gej res1, res2;
    secp256k1_ge res3;
    unsigned char pub[65];
    size_t psize = 65;
    random_scalar_order_test(&x);
    secp256k1_scalar_negate(&nx, &x);
    secp256k1_ecmult(&ctx->ecmult_ctx, &res1, point, &x, &x); /* calc res1 = x * point + x * G; */
    secp256k1_ecmult(&ctx->ecmult_ctx, &res2, point, &nx, &nx); /* calc res2 = (order - x) * point + (order - x) * G; */
    secp256k1_gej_add_var(&res1, &res1, &res2, NULL);
    CHECK(secp256k1_gej_is_infinity(&res1));
    CHECK(secp256k1_gej_is_valid_var(&res1) == 0);
    secp256k1_ge_set_gej(&res3, &res1);
    CHECK(secp256k1_ge_is_infinity(&res3));
    CHECK(secp256k1_ge_is_valid_var(&res3) == 0);
    CHECK(secp256k1_eckey_pubkey_serialize(&res3, pub, &psize, 0) == 0);
    psize = 65;
    CHECK(secp256k1_eckey_pubkey_serialize(&res3, pub, &psize, 1) == 0);
    /* check zero/one edge cases */
    secp256k1_ecmult(&ctx->ecmult_ctx, &res1, point, &zero, &zero);
    secp256k1_ge_set_gej(&res3, &res1);
    CHECK(secp256k1_ge_is_infinity(&res3));
    secp256k1_ecmult(&ctx->ecmult_ctx, &res1, point, &one, &zero);
    secp256k1_ge_set_gej(&res3, &res1);
    ge_equals_gej(&res3, point);
    secp256k1_ecmult(&ctx->ecmult_ctx, &res1, point, &zero, &one);
    secp256k1_ge_set_gej(&res3, &res1);
    ge_equals_ge(&res3, &secp256k1_ge_const_g);
}

void run_point_times_order(void) {
    int i;
    secp256k1_fe x = SECP256K1_FE_CONST(0, 0, 0, 0, 0, 0, 0, 2);
    static const secp256k1_fe xr = SECP256K1_FE_CONST(
        0x7603CB59, 0xB0EF6C63, 0xFE608479, 0x2A0C378C,
        0xDB3233A8, 0x0F8A9A09, 0xA877DEAD, 0x31B38C45
    );
    for (i = 0; i < 500; i++) {
        secp256k1_ge p;
        if (secp256k1_ge_set_xo_var(&p, &x, 1)) {
            secp256k1_gej j;
            CHECK(secp256k1_ge_is_valid_var(&p));
            secp256k1_gej_set_ge(&j, &p);
            CHECK(secp256k1_gej_is_valid_var(&j));
            test_point_times_order(&j);
        }
        secp256k1_fe_sqr(&x, &x);
    }
    secp256k1_fe_normalize_var(&x);
    CHECK(secp256k1_fe_equal_var(&x, &xr));
}

void ecmult_const_random_mult(void) {
    /* random starting point A (on the curve) */
    secp256k1_ge a = SECP256K1_GE_CONST(
        0x6d986544, 0x57ff52b8, 0xcf1b8126, 0x5b802a5b,
        0xa97f9263, 0xb1e88044, 0x93351325, 0x91bc450a,
        0x535c59f7, 0x325e5d2b, 0xc391fbe8, 0x3c12787c,
        0x337e4a98, 0xe82a9011, 0x0123ba37, 0xdd769c7d
    );
    /* random initial factor xn */
    secp256k1_scalar xn = SECP256K1_SCALAR_CONST(
        0x649d4f77, 0xc4242df7, 0x7f2079c9, 0x14530327,
        0xa31b876a, 0xd2d8ce2a, 0x2236d5c6, 0xd7b2029b
    );
    /* expected xn * A (from sage) */
    secp256k1_ge expected_b = SECP256K1_GE_CONST(
        0x23773684, 0x4d209dc7, 0x098a786f, 0x20d06fcd,
        0x070a38bf, 0xc11ac651, 0x03004319, 0x1e2a8786,
        0xed8c3b8e, 0xc06dd57b, 0xd06ea66e, 0x45492b0f,
        0xb84e4e1b, 0xfb77e21f, 0x96baae2a, 0x63dec956
    );
    secp256k1_gej b;
    secp256k1_ecmult_const(&b, &a, &xn, 256);

    CHECK(secp256k1_ge_is_valid_var(&a));
    ge_equals_gej(&expected_b, &b);
}

void ecmult_const_commutativity(void) {
    secp256k1_scalar a;
    secp256k1_scalar b;
    secp256k1_gej res1;
    secp256k1_gej res2;
    secp256k1_ge mid1;
    secp256k1_ge mid2;
    random_scalar_order_test(&a);
    random_scalar_order_test(&b);

    secp256k1_ecmult_const(&res1, &secp256k1_ge_const_g, &a, 256);
    secp256k1_ecmult_const(&res2, &secp256k1_ge_const_g, &b, 256);
    secp256k1_ge_set_gej(&mid1, &res1);
    secp256k1_ge_set_gej(&mid2, &res2);
    secp256k1_ecmult_const(&res1, &mid1, &b, 256);
    secp256k1_ecmult_const(&res2, &mid2, &a, 256);
    secp256k1_ge_set_gej(&mid1, &res1);
    secp256k1_ge_set_gej(&mid2, &res2);
    ge_equals_ge(&mid1, &mid2);
}

void ecmult_const_mult_zero_one(void) {
    secp256k1_scalar zero = SECP256K1_SCALAR_CONST(0, 0, 0, 0, 0, 0, 0, 0);
    secp256k1_scalar one = SECP256K1_SCALAR_CONST(0, 0, 0, 0, 0, 0, 0, 1);
    secp256k1_scalar negone;
    secp256k1_gej res1;
    secp256k1_ge res2;
    secp256k1_ge point;
    secp256k1_scalar_negate(&negone, &one);

    random_group_element_test(&point);
    secp256k1_ecmult_const(&res1, &point, &zero, 3);
    secp256k1_ge_set_gej(&res2, &res1);
    CHECK(secp256k1_ge_is_infinity(&res2));
    secp256k1_ecmult_const(&res1, &point, &one, 2);
    secp256k1_ge_set_gej(&res2, &res1);
    ge_equals_ge(&res2, &point);
    secp256k1_ecmult_const(&res1, &point, &negone, 256);
    secp256k1_gej_neg(&res1, &res1);
    secp256k1_ge_set_gej(&res2, &res1);
    ge_equals_ge(&res2, &point);
}

void ecmult_const_chain_multiply(void) {
    /* Check known result (randomly generated test problem from sage) */
    const secp256k1_scalar scalar = SECP256K1_SCALAR_CONST(
        0x4968d524, 0x2abf9b7a, 0x466abbcf, 0x34b11b6d,
        0xcd83d307, 0x827bed62, 0x05fad0ce, 0x18fae63b
    );
    const secp256k1_gej expected_point = SECP256K1_GEJ_CONST(
        0x5494c15d, 0x32099706, 0xc2395f94, 0x348745fd,
        0x757ce30e, 0x4e8c90fb, 0xa2bad184, 0xf883c69f,
        0x5d195d20, 0xe191bf7f, 0x1be3e55f, 0x56a80196,
        0x6071ad01, 0xf1462f66, 0xc997fa94, 0xdb858435
    );
    secp256k1_gej point;
    secp256k1_ge res;
    int i;

    secp256k1_gej_set_ge(&point, &secp256k1_ge_const_g);
    for (i = 0; i < 100; ++i) {
        secp256k1_ge tmp;
        secp256k1_ge_set_gej(&tmp, &point);
        secp256k1_ecmult_const(&point, &tmp, &scalar, 256);
    }
    secp256k1_ge_set_gej(&res, &point);
    ge_equals_gej(&res, &expected_point);
}

void run_ecmult_const_tests(void) {
    ecmult_const_mult_zero_one();
    ecmult_const_random_mult();
    ecmult_const_commutativity();
    ecmult_const_chain_multiply();
}

typedef struct {
    secp256k1_scalar *sc;
    secp256k1_ge *pt;
} ecmult_multi_data;

static int ecmult_multi_callback(secp256k1_scalar *sc, secp256k1_ge *pt, size_t idx, void *cbdata) {
    ecmult_multi_data *data = (ecmult_multi_data*) cbdata;
    *sc = data->sc[idx];
    *pt = data->pt[idx];
    return 1;
}

static int ecmult_multi_false_callback(secp256k1_scalar *sc, secp256k1_ge *pt, size_t idx, void *cbdata) {
    (void)sc;
    (void)pt;
    (void)idx;
    (void)cbdata;
    return 0;
}

void test_ecmult_multi(secp256k1_scratch *scratch, secp256k1_ecmult_multi_func ecmult_multi) {
    int ncount;
    secp256k1_scalar szero;
    secp256k1_scalar sc[32];
    secp256k1_ge pt[32];
    secp256k1_gej r;
    secp256k1_gej r2;
    ecmult_multi_data data;

    data.sc = sc;
    data.pt = pt;
    secp256k1_scalar_set_int(&szero, 0);

    /* No points to multiply */
    CHECK(ecmult_multi(&ctx->error_callback, &ctx->ecmult_ctx, scratch, &r, NULL, ecmult_multi_callback, &data, 0));

    /* Check 1- and 2-point multiplies against ecmult */
    for (ncount = 0; ncount < count; ncount++) {
        secp256k1_ge ptg;
        secp256k1_gej ptgj;
        random_scalar_order(&sc[0]);
        random_scalar_order(&sc[1]);

        random_group_element_test(&ptg);
        secp256k1_gej_set_ge(&ptgj, &ptg);
        pt[0] = ptg;
        pt[1] = secp256k1_ge_const_g;

        /* only G scalar */
        secp256k1_ecmult(&ctx->ecmult_ctx, &r2, &ptgj, &szero, &sc[0]);
        CHECK(ecmult_multi(&ctx->error_callback, &ctx->ecmult_ctx, scratch, &r, &sc[0], ecmult_multi_callback, &data, 0));
        secp256k1_gej_neg(&r2, &r2);
        secp256k1_gej_add_var(&r, &r, &r2, NULL);
        CHECK(secp256k1_gej_is_infinity(&r));

        /* 1-point */
        secp256k1_ecmult(&ctx->ecmult_ctx, &r2, &ptgj, &sc[0], &szero);
        CHECK(ecmult_multi(&ctx->error_callback, &ctx->ecmult_ctx, scratch, &r, &szero, ecmult_multi_callback, &data, 1));
        secp256k1_gej_neg(&r2, &r2);
        secp256k1_gej_add_var(&r, &r, &r2, NULL);
        CHECK(secp256k1_gej_is_infinity(&r));

        /* Try to multiply 1 point, but callback returns false */
        CHECK(!ecmult_multi(&ctx->error_callback, &ctx->ecmult_ctx, scratch, &r, &szero, ecmult_multi_false_callback, &data, 1));

        /* 2-point */
        secp256k1_ecmult(&ctx->ecmult_ctx, &r2, &ptgj, &sc[0], &sc[1]);
        CHECK(ecmult_multi(&ctx->error_callback, &ctx->ecmult_ctx, scratch, &r, &szero, ecmult_multi_callback, &data, 2));
        secp256k1_gej_neg(&r2, &r2);
        secp256k1_gej_add_var(&r, &r, &r2, NULL);
        CHECK(secp256k1_gej_is_infinity(&r));

        /* 2-point with G scalar */
        secp256k1_ecmult(&ctx->ecmult_ctx, &r2, &ptgj, &sc[0], &sc[1]);
        CHECK(ecmult_multi(&ctx->error_callback, &ctx->ecmult_ctx, scratch, &r, &sc[1], ecmult_multi_callback, &data, 1));
        secp256k1_gej_neg(&r2, &r2);
        secp256k1_gej_add_var(&r, &r, &r2, NULL);
        CHECK(secp256k1_gej_is_infinity(&r));
    }

    /* Check infinite outputs of various forms */
    for (ncount = 0; ncount < count; ncount++) {
        secp256k1_ge ptg;
        size_t i, j;
        size_t sizes[] = { 2, 10, 32 };

        for (j = 0; j < 3; j++) {
            for (i = 0; i < 32; i++) {
                random_scalar_order(&sc[i]);
                secp256k1_ge_set_infinity(&pt[i]);
            }
            CHECK(ecmult_multi(&ctx->error_callback, &ctx->ecmult_ctx, scratch, &r, &szero, ecmult_multi_callback, &data, sizes[j]));
            CHECK(secp256k1_gej_is_infinity(&r));
        }

        for (j = 0; j < 3; j++) {
            for (i = 0; i < 32; i++) {
                random_group_element_test(&ptg);
                pt[i] = ptg;
                secp256k1_scalar_set_int(&sc[i], 0);
            }
            CHECK(ecmult_multi(&ctx->error_callback, &ctx->ecmult_ctx, scratch, &r, &szero, ecmult_multi_callback, &data, sizes[j]));
            CHECK(secp256k1_gej_is_infinity(&r));
        }

        for (j = 0; j < 3; j++) {
            random_group_element_test(&ptg);
            for (i = 0; i < 16; i++) {
                random_scalar_order(&sc[2*i]);
                secp256k1_scalar_negate(&sc[2*i + 1], &sc[2*i]);
                pt[2 * i] = ptg;
                pt[2 * i + 1] = ptg;
            }

            CHECK(ecmult_multi(&ctx->error_callback, &ctx->ecmult_ctx, scratch, &r, &szero, ecmult_multi_callback, &data, sizes[j]));
            CHECK(secp256k1_gej_is_infinity(&r));

            random_scalar_order(&sc[0]);
            for (i = 0; i < 16; i++) {
                random_group_element_test(&ptg);

                sc[2*i] = sc[0];
                sc[2*i+1] = sc[0];
                pt[2 * i] = ptg;
                secp256k1_ge_neg(&pt[2*i+1], &pt[2*i]);
            }

            CHECK(ecmult_multi(&ctx->error_callback, &ctx->ecmult_ctx, scratch, &r, &szero, ecmult_multi_callback, &data, sizes[j]));
            CHECK(secp256k1_gej_is_infinity(&r));
        }

        random_group_element_test(&ptg);
        secp256k1_scalar_set_int(&sc[0], 0);
        pt[0] = ptg;
        for (i = 1; i < 32; i++) {
            pt[i] = ptg;

            random_scalar_order(&sc[i]);
            secp256k1_scalar_add(&sc[0], &sc[0], &sc[i]);
            secp256k1_scalar_negate(&sc[i], &sc[i]);
        }

        CHECK(ecmult_multi(&ctx->error_callback, &ctx->ecmult_ctx, scratch, &r, &szero, ecmult_multi_callback, &data, 32));
        CHECK(secp256k1_gej_is_infinity(&r));
    }

    /* Check random points, constant scalar */
    for (ncount = 0; ncount < count; ncount++) {
        size_t i;
        secp256k1_gej_set_infinity(&r);

        random_scalar_order(&sc[0]);
        for (i = 0; i < 20; i++) {
            secp256k1_ge ptg;
            sc[i] = sc[0];
            random_group_element_test(&ptg);
            pt[i] = ptg;
            secp256k1_gej_add_ge_var(&r, &r, &pt[i], NULL);
        }

        secp256k1_ecmult(&ctx->ecmult_ctx, &r2, &r, &sc[0], &szero);
        CHECK(ecmult_multi(&ctx->error_callback, &ctx->ecmult_ctx, scratch, &r, &szero, ecmult_multi_callback, &data, 20));
        secp256k1_gej_neg(&r2, &r2);
        secp256k1_gej_add_var(&r, &r, &r2, NULL);
        CHECK(secp256k1_gej_is_infinity(&r));
    }

    /* Check random scalars, constant point */
    for (ncount = 0; ncount < count; ncount++) {
        size_t i;
        secp256k1_ge ptg;
        secp256k1_gej p0j;
        secp256k1_scalar rs;
        secp256k1_scalar_set_int(&rs, 0);

        random_group_element_test(&ptg);
        for (i = 0; i < 20; i++) {
            random_scalar_order(&sc[i]);
            pt[i] = ptg;
            secp256k1_scalar_add(&rs, &rs, &sc[i]);
        }

        secp256k1_gej_set_ge(&p0j, &pt[0]);
        secp256k1_ecmult(&ctx->ecmult_ctx, &r2, &p0j, &rs, &szero);
        CHECK(ecmult_multi(&ctx->error_callback, &ctx->ecmult_ctx, scratch, &r, &szero, ecmult_multi_callback, &data, 20));
        secp256k1_gej_neg(&r2, &r2);
        secp256k1_gej_add_var(&r, &r, &r2, NULL);
        CHECK(secp256k1_gej_is_infinity(&r));
    }

    /* Sanity check that zero scalars don't cause problems */
    for (ncount = 0; ncount < 20; ncount++) {
        random_scalar_order(&sc[ncount]);
        random_group_element_test(&pt[ncount]);
    }

    secp256k1_scalar_clear(&sc[0]);
    CHECK(ecmult_multi(&ctx->error_callback, &ctx->ecmult_ctx, scratch, &r, &szero, ecmult_multi_callback, &data, 20));
    secp256k1_scalar_clear(&sc[1]);
    secp256k1_scalar_clear(&sc[2]);
    secp256k1_scalar_clear(&sc[3]);
    secp256k1_scalar_clear(&sc[4]);
    CHECK(ecmult_multi(&ctx->error_callback, &ctx->ecmult_ctx, scratch, &r, &szero, ecmult_multi_callback, &data, 6));
    CHECK(ecmult_multi(&ctx->error_callback, &ctx->ecmult_ctx, scratch, &r, &szero, ecmult_multi_callback, &data, 5));
    CHECK(secp256k1_gej_is_infinity(&r));

    /* Run through s0*(t0*P) + s1*(t1*P) exhaustively for many small values of s0, s1, t0, t1 */
    {
        const size_t TOP = 8;
        size_t s0i, s1i;
        size_t t0i, t1i;
        secp256k1_ge ptg;
        secp256k1_gej ptgj;

        random_group_element_test(&ptg);
        secp256k1_gej_set_ge(&ptgj, &ptg);

        for(t0i = 0; t0i < TOP; t0i++) {
            for(t1i = 0; t1i < TOP; t1i++) {
                secp256k1_gej t0p, t1p;
                secp256k1_scalar t0, t1;

                secp256k1_scalar_set_int(&t0, (t0i + 1) / 2);
                secp256k1_scalar_cond_negate(&t0, t0i & 1);
                secp256k1_scalar_set_int(&t1, (t1i + 1) / 2);
                secp256k1_scalar_cond_negate(&t1, t1i & 1);

                secp256k1_ecmult(&ctx->ecmult_ctx, &t0p, &ptgj, &t0, &szero);
                secp256k1_ecmult(&ctx->ecmult_ctx, &t1p, &ptgj, &t1, &szero);

                for(s0i = 0; s0i < TOP; s0i++) {
                    for(s1i = 0; s1i < TOP; s1i++) {
                        secp256k1_scalar tmp1, tmp2;
                        secp256k1_gej expected, actual;

                        secp256k1_ge_set_gej(&pt[0], &t0p);
                        secp256k1_ge_set_gej(&pt[1], &t1p);

                        secp256k1_scalar_set_int(&sc[0], (s0i + 1) / 2);
                        secp256k1_scalar_cond_negate(&sc[0], s0i & 1);
                        secp256k1_scalar_set_int(&sc[1], (s1i + 1) / 2);
                        secp256k1_scalar_cond_negate(&sc[1], s1i & 1);

                        secp256k1_scalar_mul(&tmp1, &t0, &sc[0]);
                        secp256k1_scalar_mul(&tmp2, &t1, &sc[1]);
                        secp256k1_scalar_add(&tmp1, &tmp1, &tmp2);

                        secp256k1_ecmult(&ctx->ecmult_ctx, &expected, &ptgj, &tmp1, &szero);
                        CHECK(ecmult_multi(&ctx->error_callback, &ctx->ecmult_ctx, scratch, &actual, &szero, ecmult_multi_callback, &data, 2));
                        secp256k1_gej_neg(&expected, &expected);
                        secp256k1_gej_add_var(&actual, &actual, &expected, NULL);
                        CHECK(secp256k1_gej_is_infinity(&actual));
                    }
                }
            }
        }
    }
}

void test_ecmult_multi_batch_single(secp256k1_ecmult_multi_func ecmult_multi) {
    secp256k1_scalar szero;
    secp256k1_scalar sc;
    secp256k1_ge pt;
    secp256k1_gej r;
    ecmult_multi_data data;
    secp256k1_scratch *scratch_empty;

    random_group_element_test(&pt);
    random_scalar_order(&sc);
    data.sc = &sc;
    data.pt = &pt;
    secp256k1_scalar_set_int(&szero, 0);

    /* Try to multiply 1 point, but scratch space is empty.*/
    scratch_empty = secp256k1_scratch_create(&ctx->error_callback, 0);
    CHECK(!ecmult_multi(&ctx->error_callback, &ctx->ecmult_ctx, scratch_empty, &r, &szero, ecmult_multi_callback, &data, 1));
    secp256k1_scratch_destroy(&ctx->error_callback, scratch_empty);
}

void test_secp256k1_pippenger_bucket_window_inv(void) {
    int i;

    CHECK(secp256k1_pippenger_bucket_window_inv(0) == 0);
    for(i = 1; i <= PIPPENGER_MAX_BUCKET_WINDOW; i++) {
#ifdef USE_ENDOMORPHISM
        /* Bucket_window of 8 is not used with endo */
        if (i == 8) {
            continue;
        }
#endif
        CHECK(secp256k1_pippenger_bucket_window(secp256k1_pippenger_bucket_window_inv(i)) == i);
        if (i != PIPPENGER_MAX_BUCKET_WINDOW) {
            CHECK(secp256k1_pippenger_bucket_window(secp256k1_pippenger_bucket_window_inv(i)+1) > i);
        }
    }
}

/**
 * Probabilistically test the function returning the maximum number of possible points
 * for a given scratch space.
 */
void test_ecmult_multi_pippenger_max_points(void) {
    size_t scratch_size = secp256k1_rand_int(256);
    size_t max_size = secp256k1_pippenger_scratch_size(secp256k1_pippenger_bucket_window_inv(PIPPENGER_MAX_BUCKET_WINDOW-1)+512, 12);
    secp256k1_scratch *scratch;
    size_t n_points_supported;
    int bucket_window = 0;

    for(; scratch_size < max_size; scratch_size+=256) {
        size_t i;
        size_t total_alloc;
        size_t checkpoint;
        scratch = secp256k1_scratch_create(&ctx->error_callback, scratch_size);
        CHECK(scratch != NULL);
        checkpoint = secp256k1_scratch_checkpoint(&ctx->error_callback, scratch);
        n_points_supported = secp256k1_pippenger_max_points(&ctx->error_callback, scratch);
        if (n_points_supported == 0) {
            secp256k1_scratch_destroy(&ctx->error_callback, scratch);
            continue;
        }
        bucket_window = secp256k1_pippenger_bucket_window(n_points_supported);
        /* allocate `total_alloc` bytes over `PIPPENGER_SCRATCH_OBJECTS` many allocations */
        total_alloc = secp256k1_pippenger_scratch_size(n_points_supported, bucket_window);
        for (i = 0; i < PIPPENGER_SCRATCH_OBJECTS - 1; i++) {
            CHECK(secp256k1_scratch_alloc(&ctx->error_callback, scratch, 1));
            total_alloc--;
        }
        CHECK(secp256k1_scratch_alloc(&ctx->error_callback, scratch, total_alloc));
        secp256k1_scratch_apply_checkpoint(&ctx->error_callback, scratch, checkpoint);
        secp256k1_scratch_destroy(&ctx->error_callback, scratch);
    }
    CHECK(bucket_window == PIPPENGER_MAX_BUCKET_WINDOW);
}

void test_ecmult_multi_batch_size_helper(void) {
    size_t n_batches, n_batch_points, max_n_batch_points, n;

    max_n_batch_points = 0;
    n = 1;
    CHECK(secp256k1_ecmult_multi_batch_size_helper(&n_batches, &n_batch_points, max_n_batch_points, n) == 0);

    max_n_batch_points = 1;
    n = 0;
    CHECK(secp256k1_ecmult_multi_batch_size_helper(&n_batches, &n_batch_points, max_n_batch_points, n) == 1);
    CHECK(n_batches == 0);
    CHECK(n_batch_points == 0);

    max_n_batch_points = 2;
    n = 5;
    CHECK(secp256k1_ecmult_multi_batch_size_helper(&n_batches, &n_batch_points, max_n_batch_points, n) == 1);
    CHECK(n_batches == 3);
    CHECK(n_batch_points == 2);

    max_n_batch_points = ECMULT_MAX_POINTS_PER_BATCH;
    n = ECMULT_MAX_POINTS_PER_BATCH;
    CHECK(secp256k1_ecmult_multi_batch_size_helper(&n_batches, &n_batch_points, max_n_batch_points, n) == 1);
    CHECK(n_batches == 1);
    CHECK(n_batch_points == ECMULT_MAX_POINTS_PER_BATCH);

    max_n_batch_points = ECMULT_MAX_POINTS_PER_BATCH + 1;
    n = ECMULT_MAX_POINTS_PER_BATCH + 1;
    CHECK(secp256k1_ecmult_multi_batch_size_helper(&n_batches, &n_batch_points, max_n_batch_points, n) == 1);
    CHECK(n_batches == 2);
    CHECK(n_batch_points == ECMULT_MAX_POINTS_PER_BATCH/2 + 1);

    max_n_batch_points = 1;
    n = SIZE_MAX;
    CHECK(secp256k1_ecmult_multi_batch_size_helper(&n_batches, &n_batch_points, max_n_batch_points, n) == 1);
    CHECK(n_batches == SIZE_MAX);
    CHECK(n_batch_points == 1);

    max_n_batch_points = 2;
    n = SIZE_MAX;
    CHECK(secp256k1_ecmult_multi_batch_size_helper(&n_batches, &n_batch_points, max_n_batch_points, n) == 1);
    CHECK(n_batches == SIZE_MAX/2 + 1);
    CHECK(n_batch_points == 2);
}

/**
 * Run secp256k1_ecmult_multi_var with num points and a scratch space restricted to
 * 1 <= i <= num points.
 */
void test_ecmult_multi_batching(void) {
    static const int n_points = 2*ECMULT_PIPPENGER_THRESHOLD;
    secp256k1_scalar scG;
    secp256k1_scalar szero;
    secp256k1_scalar *sc = (secp256k1_scalar *)checked_malloc(&ctx->error_callback, sizeof(secp256k1_scalar) * n_points);
    secp256k1_ge *pt = (secp256k1_ge *)checked_malloc(&ctx->error_callback, sizeof(secp256k1_ge) * n_points);
    secp256k1_gej r;
    secp256k1_gej r2;
    ecmult_multi_data data;
    int i;
    secp256k1_scratch *scratch;

    secp256k1_gej_set_infinity(&r2);
    secp256k1_scalar_set_int(&szero, 0);

    /* Get random scalars and group elements and compute result */
    random_scalar_order(&scG);
    secp256k1_ecmult(&ctx->ecmult_ctx, &r2, &r2, &szero, &scG);
    for(i = 0; i < n_points; i++) {
        secp256k1_ge ptg;
        secp256k1_gej ptgj;
        random_group_element_test(&ptg);
        secp256k1_gej_set_ge(&ptgj, &ptg);
        pt[i] = ptg;
        random_scalar_order(&sc[i]);
        secp256k1_ecmult(&ctx->ecmult_ctx, &ptgj, &ptgj, &sc[i], NULL);
        secp256k1_gej_add_var(&r2, &r2, &ptgj, NULL);
    }
    data.sc = sc;
    data.pt = pt;
    secp256k1_gej_neg(&r2, &r2);

    /* Test with empty scratch space. It should compute the correct result using
     * ecmult_mult_simple algorithm which doesn't require a scratch space. */
    scratch = secp256k1_scratch_create(&ctx->error_callback, 0);
    CHECK(secp256k1_ecmult_multi_var(&ctx->error_callback, &ctx->ecmult_ctx, scratch, &r, &scG, ecmult_multi_callback, &data, n_points));
    secp256k1_gej_add_var(&r, &r, &r2, NULL);
    CHECK(secp256k1_gej_is_infinity(&r));
    secp256k1_scratch_destroy(&ctx->error_callback, scratch);

    /* Test with space for 1 point in pippenger. That's not enough because
     * ecmult_multi selects strauss which requires more memory. It should
     * therefore select the simple algorithm. */
    scratch = secp256k1_scratch_create(&ctx->error_callback, secp256k1_pippenger_scratch_size(1, 1) + PIPPENGER_SCRATCH_OBJECTS*ALIGNMENT);
    CHECK(secp256k1_ecmult_multi_var(&ctx->error_callback, &ctx->ecmult_ctx, scratch, &r, &scG, ecmult_multi_callback, &data, n_points));
    secp256k1_gej_add_var(&r, &r, &r2, NULL);
    CHECK(secp256k1_gej_is_infinity(&r));
    secp256k1_scratch_destroy(&ctx->error_callback, scratch);

    for(i = 1; i <= n_points; i++) {
        if (i > ECMULT_PIPPENGER_THRESHOLD) {
            int bucket_window = secp256k1_pippenger_bucket_window(i);
            size_t scratch_size = secp256k1_pippenger_scratch_size(i, bucket_window);
            scratch = secp256k1_scratch_create(&ctx->error_callback, scratch_size + PIPPENGER_SCRATCH_OBJECTS*ALIGNMENT);
        } else {
            size_t scratch_size = secp256k1_strauss_scratch_size(i);
            scratch = secp256k1_scratch_create(&ctx->error_callback, scratch_size + STRAUSS_SCRATCH_OBJECTS*ALIGNMENT);
        }
        CHECK(secp256k1_ecmult_multi_var(&ctx->error_callback, &ctx->ecmult_ctx, scratch, &r, &scG, ecmult_multi_callback, &data, n_points));
        secp256k1_gej_add_var(&r, &r, &r2, NULL);
        CHECK(secp256k1_gej_is_infinity(&r));
        secp256k1_scratch_destroy(&ctx->error_callback, scratch);
    }
    free(sc);
    free(pt);
}

void run_ecmult_multi_tests(void) {
    secp256k1_scratch *scratch;

    test_secp256k1_pippenger_bucket_window_inv();
    test_ecmult_multi_pippenger_max_points();
    scratch = secp256k1_scratch_create(&ctx->error_callback, 819200);
    test_ecmult_multi(scratch, secp256k1_ecmult_multi_var);
    test_ecmult_multi(NULL, secp256k1_ecmult_multi_var);
    test_ecmult_multi(scratch, secp256k1_ecmult_pippenger_batch_single);
    test_ecmult_multi_batch_single(secp256k1_ecmult_pippenger_batch_single);
    test_ecmult_multi(scratch, secp256k1_ecmult_strauss_batch_single);
    test_ecmult_multi_batch_single(secp256k1_ecmult_strauss_batch_single);
    secp256k1_scratch_destroy(&ctx->error_callback, scratch);

    /* Run test_ecmult_multi with space for exactly one point */
    scratch = secp256k1_scratch_create(&ctx->error_callback, secp256k1_strauss_scratch_size(1) + STRAUSS_SCRATCH_OBJECTS*ALIGNMENT);
    test_ecmult_multi(scratch, secp256k1_ecmult_multi_var);
    secp256k1_scratch_destroy(&ctx->error_callback, scratch);

    test_ecmult_multi_batch_size_helper();
    test_ecmult_multi_batching();
}

void test_wnaf(const secp256k1_scalar *number, int w) {
    secp256k1_scalar x, two, t;
    int wnaf[256];
    int zeroes = -1;
    int i;
    int bits;
    secp256k1_scalar_set_int(&x, 0);
    secp256k1_scalar_set_int(&two, 2);
    bits = secp256k1_ecmult_wnaf(wnaf, 256, number, w);
    CHECK(bits <= 256);
    for (i = bits-1; i >= 0; i--) {
        int v = wnaf[i];
        secp256k1_scalar_mul(&x, &x, &two);
        if (v) {
            CHECK(zeroes == -1 || zeroes >= w-1); /* check that distance between non-zero elements is at least w-1 */
            zeroes=0;
            CHECK((v & 1) == 1); /* check non-zero elements are odd */
            CHECK(v <= (1 << (w-1)) - 1); /* check range below */
            CHECK(v >= -(1 << (w-1)) - 1); /* check range above */
        } else {
            CHECK(zeroes != -1); /* check that no unnecessary zero padding exists */
            zeroes++;
        }
        if (v >= 0) {
            secp256k1_scalar_set_int(&t, v);
        } else {
            secp256k1_scalar_set_int(&t, -v);
            secp256k1_scalar_negate(&t, &t);
        }
        secp256k1_scalar_add(&x, &x, &t);
    }
    CHECK(secp256k1_scalar_eq(&x, number)); /* check that wnaf represents number */
}

void test_constant_wnaf_negate(const secp256k1_scalar *number) {
    secp256k1_scalar neg1 = *number;
    secp256k1_scalar neg2 = *number;
    int sign1 = 1;
    int sign2 = 1;

    if (!secp256k1_scalar_get_bits(&neg1, 0, 1)) {
        secp256k1_scalar_negate(&neg1, &neg1);
        sign1 = -1;
    }
    sign2 = secp256k1_scalar_cond_negate(&neg2, secp256k1_scalar_is_even(&neg2));
    CHECK(sign1 == sign2);
    CHECK(secp256k1_scalar_eq(&neg1, &neg2));
}

void test_constant_wnaf(const secp256k1_scalar *number, int w) {
    secp256k1_scalar x, shift;
    int wnaf[256] = {0};
    int i;
    int skew;
    int bits = 256;
    secp256k1_scalar num = *number;
    secp256k1_scalar scalar_skew;

    secp256k1_scalar_set_int(&x, 0);
    secp256k1_scalar_set_int(&shift, 1 << w);
    /* With USE_ENDOMORPHISM on we only consider 128-bit numbers */
#ifdef USE_ENDOMORPHISM
    for (i = 0; i < 16; ++i) {
        secp256k1_scalar_shr_int(&num, 8);
    }
    bits = 128;
#endif
    skew = secp256k1_wnaf_const(wnaf, &num, w, bits);

    for (i = WNAF_SIZE_BITS(bits, w); i >= 0; --i) {
        secp256k1_scalar t;
        int v = wnaf[i];
        CHECK(v != 0); /* check nonzero */
        CHECK(v & 1);  /* check parity */
        CHECK(v > -(1 << w)); /* check range above */
        CHECK(v < (1 << w));  /* check range below */

        secp256k1_scalar_mul(&x, &x, &shift);
        if (v >= 0) {
            secp256k1_scalar_set_int(&t, v);
        } else {
            secp256k1_scalar_set_int(&t, -v);
            secp256k1_scalar_negate(&t, &t);
        }
        secp256k1_scalar_add(&x, &x, &t);
    }
    /* Skew num because when encoding numbers as odd we use an offset */
    secp256k1_scalar_set_int(&scalar_skew, 1 << (skew == 2));
    secp256k1_scalar_add(&num, &num, &scalar_skew);
    CHECK(secp256k1_scalar_eq(&x, &num));
}

void test_fixed_wnaf(const secp256k1_scalar *number, int w) {
    secp256k1_scalar x, shift;
    int wnaf[256] = {0};
    int i;
    int skew;
    secp256k1_scalar num = *number;

    secp256k1_scalar_set_int(&x, 0);
    secp256k1_scalar_set_int(&shift, 1 << w);
    /* With USE_ENDOMORPHISM on we only consider 128-bit numbers */
#ifdef USE_ENDOMORPHISM
    for (i = 0; i < 16; ++i) {
        secp256k1_scalar_shr_int(&num, 8);
    }
#endif
    skew = secp256k1_wnaf_fixed(wnaf, &num, w);

    for (i = WNAF_SIZE(w)-1; i >= 0; --i) {
        secp256k1_scalar t;
        int v = wnaf[i];
        CHECK(v == 0 || v & 1);  /* check parity */
        CHECK(v > -(1 << w)); /* check range above */
        CHECK(v < (1 << w));  /* check range below */

        secp256k1_scalar_mul(&x, &x, &shift);
        if (v >= 0) {
            secp256k1_scalar_set_int(&t, v);
        } else {
            secp256k1_scalar_set_int(&t, -v);
            secp256k1_scalar_negate(&t, &t);
        }
        secp256k1_scalar_add(&x, &x, &t);
    }
    /* If skew is 1 then add 1 to num */
    secp256k1_scalar_cadd_bit(&num, 0, skew == 1);
    CHECK(secp256k1_scalar_eq(&x, &num));
}

/* Checks that the first 8 elements of wnaf are equal to wnaf_expected and the
 * rest is 0.*/
void test_fixed_wnaf_small_helper(int *wnaf, int *wnaf_expected, int w) {
    int i;
    for (i = WNAF_SIZE(w)-1; i >= 8; --i) {
        CHECK(wnaf[i] == 0);
    }
    for (i = 7; i >= 0; --i) {
        CHECK(wnaf[i] == wnaf_expected[i]);
    }
}

void test_fixed_wnaf_small(void) {
    int w = 4;
    int wnaf[256] = {0};
    int i;
    int skew;
    secp256k1_scalar num;

    secp256k1_scalar_set_int(&num, 0);
    skew = secp256k1_wnaf_fixed(wnaf, &num, w);
    for (i = WNAF_SIZE(w)-1; i >= 0; --i) {
        int v = wnaf[i];
        CHECK(v == 0);
    }
    CHECK(skew == 0);

    secp256k1_scalar_set_int(&num, 1);
    skew = secp256k1_wnaf_fixed(wnaf, &num, w);
    for (i = WNAF_SIZE(w)-1; i >= 1; --i) {
        int v = wnaf[i];
        CHECK(v == 0);
    }
    CHECK(wnaf[0] == 1);
    CHECK(skew == 0);

    {
        int wnaf_expected[8] = { 0xf, 0xf, 0xf, 0xf, 0xf, 0xf, 0xf, 0xf };
        secp256k1_scalar_set_int(&num, 0xffffffff);
        skew = secp256k1_wnaf_fixed(wnaf, &num, w);
        test_fixed_wnaf_small_helper(wnaf, wnaf_expected, w);
        CHECK(skew == 0);
    }
    {
        int wnaf_expected[8] = { -1, -1, -1, -1, -1, -1, -1, 0xf };
        secp256k1_scalar_set_int(&num, 0xeeeeeeee);
        skew = secp256k1_wnaf_fixed(wnaf, &num, w);
        test_fixed_wnaf_small_helper(wnaf, wnaf_expected, w);
        CHECK(skew == 1);
    }
    {
        int wnaf_expected[8] = { 1, 0, 1, 0, 1, 0, 1, 0 };
        secp256k1_scalar_set_int(&num, 0x01010101);
        skew = secp256k1_wnaf_fixed(wnaf, &num, w);
        test_fixed_wnaf_small_helper(wnaf, wnaf_expected, w);
        CHECK(skew == 0);
    }
    {
        int wnaf_expected[8] = { -0xf, 0, 0xf, -0xf, 0, 0xf, 1, 0 };
        secp256k1_scalar_set_int(&num, 0x01ef1ef1);
        skew = secp256k1_wnaf_fixed(wnaf, &num, w);
        test_fixed_wnaf_small_helper(wnaf, wnaf_expected, w);
        CHECK(skew == 0);
    }
}

void run_wnaf(void) {
    int i;
    secp256k1_scalar n = {{0}};

    test_constant_wnaf(&n, 4);
    /* Sanity check: 1 and 2 are the smallest odd and even numbers and should
     *               have easier-to-diagnose failure modes  */
    n.d[0] = 1;
    test_constant_wnaf(&n, 4);
    n.d[0] = 2;
    test_constant_wnaf(&n, 4);
    /* Test -1, because it's a special case in wnaf_const */
    n = secp256k1_scalar_one;
    secp256k1_scalar_negate(&n, &n);
    test_constant_wnaf(&n, 4);

    /* Test -2, which may not lead to overflows in wnaf_const */
    secp256k1_scalar_add(&n, &secp256k1_scalar_one, &secp256k1_scalar_one);
    secp256k1_scalar_negate(&n, &n);
    test_constant_wnaf(&n, 4);

    /* Test (1/2) - 1 = 1/-2 and 1/2 = (1/-2) + 1
       as corner cases of negation handling in wnaf_const */
    secp256k1_scalar_inverse(&n, &n);
    test_constant_wnaf(&n, 4);

    secp256k1_scalar_add(&n, &n, &secp256k1_scalar_one);
    test_constant_wnaf(&n, 4);

    /* Test 0 for fixed wnaf */
    test_fixed_wnaf_small();
    /* Random tests */
    for (i = 0; i < count; i++) {
        random_scalar_order(&n);
        test_wnaf(&n, 4+(i%10));
        test_constant_wnaf_negate(&n);
        test_constant_wnaf(&n, 4 + (i % 10));
        test_fixed_wnaf(&n, 4 + (i % 10));
    }
    secp256k1_scalar_set_int(&n, 0);
    CHECK(secp256k1_scalar_cond_negate(&n, 1) == -1);
    CHECK(secp256k1_scalar_is_zero(&n));
    CHECK(secp256k1_scalar_cond_negate(&n, 0) == 1);
    CHECK(secp256k1_scalar_is_zero(&n));
}

void test_ecmult_constants(void) {
    /* Test ecmult_gen() for [0..36) and [order-36..0). */
    secp256k1_scalar x;
    secp256k1_gej r;
    secp256k1_ge ng;
    int i;
    int j;
    secp256k1_ge_neg(&ng, &secp256k1_ge_const_g);
    for (i = 0; i < 36; i++ ) {
        secp256k1_scalar_set_int(&x, i);
        secp256k1_ecmult_gen(&ctx->ecmult_gen_ctx, &r, &x);
        for (j = 0; j < i; j++) {
            if (j == i - 1) {
                ge_equals_gej(&secp256k1_ge_const_g, &r);
            }
            secp256k1_gej_add_ge(&r, &r, &ng);
        }
        CHECK(secp256k1_gej_is_infinity(&r));
    }
    for (i = 1; i <= 36; i++ ) {
        secp256k1_scalar_set_int(&x, i);
        secp256k1_scalar_negate(&x, &x);
        secp256k1_ecmult_gen(&ctx->ecmult_gen_ctx, &r, &x);
        for (j = 0; j < i; j++) {
            if (j == i - 1) {
                ge_equals_gej(&ng, &r);
            }
            secp256k1_gej_add_ge(&r, &r, &secp256k1_ge_const_g);
        }
        CHECK(secp256k1_gej_is_infinity(&r));
    }
}

void run_ecmult_constants(void) {
    test_ecmult_constants();
}

void test_ecmult_gen_blind(void) {
    /* Test ecmult_gen() blinding and confirm that the blinding changes, the affine points match, and the z's don't match. */
    secp256k1_scalar key;
    secp256k1_scalar b;
    unsigned char seed32[32];
    secp256k1_gej pgej;
    secp256k1_gej pgej2;
    secp256k1_gej i;
    secp256k1_ge pge;
    random_scalar_order_test(&key);
    secp256k1_ecmult_gen(&ctx->ecmult_gen_ctx, &pgej, &key);
    secp256k1_rand256(seed32);
    b = ctx->ecmult_gen_ctx.blind;
    i = ctx->ecmult_gen_ctx.initial;
    secp256k1_ecmult_gen_blind(&ctx->ecmult_gen_ctx, seed32);
    CHECK(!secp256k1_scalar_eq(&b, &ctx->ecmult_gen_ctx.blind));
    secp256k1_ecmult_gen(&ctx->ecmult_gen_ctx, &pgej2, &key);
    CHECK(!gej_xyz_equals_gej(&pgej, &pgej2));
    CHECK(!gej_xyz_equals_gej(&i, &ctx->ecmult_gen_ctx.initial));
    secp256k1_ge_set_gej(&pge, &pgej);
    ge_equals_gej(&pge, &pgej2);
}

void test_ecmult_gen_blind_reset(void) {
    /* Test ecmult_gen() blinding reset and confirm that the blinding is consistent. */
    secp256k1_scalar b;
    secp256k1_gej initial;
    secp256k1_ecmult_gen_blind(&ctx->ecmult_gen_ctx, 0);
    b = ctx->ecmult_gen_ctx.blind;
    initial = ctx->ecmult_gen_ctx.initial;
    secp256k1_ecmult_gen_blind(&ctx->ecmult_gen_ctx, 0);
    CHECK(secp256k1_scalar_eq(&b, &ctx->ecmult_gen_ctx.blind));
    CHECK(gej_xyz_equals_gej(&initial, &ctx->ecmult_gen_ctx.initial));
}

void run_ecmult_gen_blind(void) {
    int i;
    test_ecmult_gen_blind_reset();
    for (i = 0; i < 10; i++) {
        test_ecmult_gen_blind();
    }
}

#ifdef USE_ENDOMORPHISM
/***** ENDOMORPHISH TESTS *****/
void test_scalar_split(void) {
    secp256k1_scalar full;
    secp256k1_scalar s1, slam;
    const unsigned char zero[32] = {0};
    unsigned char tmp[32];

    random_scalar_order_test(&full);
    secp256k1_scalar_split_lambda(&s1, &slam, &full);

    /* check that both are <= 128 bits in size */
    if (secp256k1_scalar_is_high(&s1)) {
        secp256k1_scalar_negate(&s1, &s1);
    }
    if (secp256k1_scalar_is_high(&slam)) {
        secp256k1_scalar_negate(&slam, &slam);
    }

    secp256k1_scalar_get_b32(tmp, &s1);
    CHECK(memcmp(zero, tmp, 16) == 0);
    secp256k1_scalar_get_b32(tmp, &slam);
    CHECK(memcmp(zero, tmp, 16) == 0);
}

void run_endomorphism_tests(void) {
    test_scalar_split();
}
#endif

void ec_pubkey_parse_pointtest(const unsigned char *input, int xvalid, int yvalid) {
    unsigned char pubkeyc[65];
    secp256k1_pubkey pubkey;
    secp256k1_ge ge;
    size_t pubkeyclen;
    int32_t ecount;
    ecount = 0;
    secp256k1_context_set_illegal_callback(ctx, counting_illegal_callback_fn, &ecount);
    for (pubkeyclen = 3; pubkeyclen <= 65; pubkeyclen++) {
        /* Smaller sizes are tested exhaustively elsewhere. */
        int32_t i;
        memcpy(&pubkeyc[1], input, 64);
        VG_UNDEF(&pubkeyc[pubkeyclen], 65 - pubkeyclen);
        for (i = 0; i < 256; i++) {
            /* Try all type bytes. */
            int xpass;
            int ypass;
            int ysign;
            pubkeyc[0] = i;
            /* What sign does this point have? */
            ysign = (input[63] & 1) + 2;
            /* For the current type (i) do we expect parsing to work? Handled all of compressed/uncompressed/hybrid. */
            xpass = xvalid && (pubkeyclen == 33) && ((i & 254) == 2);
            /* Do we expect a parse and re-serialize as uncompressed to give a matching y? */
            ypass = xvalid && yvalid && ((i & 4) == ((pubkeyclen == 65) << 2)) &&
                ((i == 4) || ((i & 251) == ysign)) && ((pubkeyclen == 33) || (pubkeyclen == 65));
            if (xpass || ypass) {
                /* These cases must parse. */
                unsigned char pubkeyo[65];
                size_t outl;
                memset(&pubkey, 0, sizeof(pubkey));
                VG_UNDEF(&pubkey, sizeof(pubkey));
                ecount = 0;
                CHECK(secp256k1_ec_pubkey_parse(ctx, &pubkey, pubkeyc, pubkeyclen) == 1);
                VG_CHECK(&pubkey, sizeof(pubkey));
                outl = 65;
                VG_UNDEF(pubkeyo, 65);
                CHECK(secp256k1_ec_pubkey_serialize(ctx, pubkeyo, &outl, &pubkey, SECP256K1_EC_COMPRESSED) == 1);
                VG_CHECK(pubkeyo, outl);
                CHECK(outl == 33);
                CHECK(memcmp(&pubkeyo[1], &pubkeyc[1], 32) == 0);
                CHECK((pubkeyclen != 33) || (pubkeyo[0] == pubkeyc[0]));
                if (ypass) {
                    /* This test isn't always done because we decode with alternative signs, so the y won't match. */
                    CHECK(pubkeyo[0] == ysign);
                    CHECK(secp256k1_pubkey_load(ctx, &ge, &pubkey) == 1);
                    memset(&pubkey, 0, sizeof(pubkey));
                    VG_UNDEF(&pubkey, sizeof(pubkey));
                    secp256k1_pubkey_save(&pubkey, &ge);
                    VG_CHECK(&pubkey, sizeof(pubkey));
                    outl = 65;
                    VG_UNDEF(pubkeyo, 65);
                    CHECK(secp256k1_ec_pubkey_serialize(ctx, pubkeyo, &outl, &pubkey, SECP256K1_EC_UNCOMPRESSED) == 1);
                    VG_CHECK(pubkeyo, outl);
                    CHECK(outl == 65);
                    CHECK(pubkeyo[0] == 4);
                    CHECK(memcmp(&pubkeyo[1], input, 64) == 0);
                }
                CHECK(ecount == 0);
            } else {
                /* These cases must fail to parse. */
                memset(&pubkey, 0xfe, sizeof(pubkey));
                ecount = 0;
                VG_UNDEF(&pubkey, sizeof(pubkey));
                CHECK(secp256k1_ec_pubkey_parse(ctx, &pubkey, pubkeyc, pubkeyclen) == 0);
                VG_CHECK(&pubkey, sizeof(pubkey));
                CHECK(ecount == 0);
                CHECK(secp256k1_pubkey_load(ctx, &ge, &pubkey) == 0);
                CHECK(ecount == 1);
            }
        }
    }
    secp256k1_context_set_illegal_callback(ctx, NULL, NULL);
}

void run_ec_pubkey_parse_test(void) {
#define SECP256K1_EC_PARSE_TEST_NVALID (12)
    const unsigned char valid[SECP256K1_EC_PARSE_TEST_NVALID][64] = {
        {
            /* Point with leading and trailing zeros in x and y serialization. */
            0x00, 0x00, 0x00, 0x00, 0x00, 0x00, 0x00, 0x00, 0x00, 0x00, 0x00, 0x00, 0x00, 0x00, 0x42, 0x52,
            0x00, 0x00, 0x00, 0x00, 0x00, 0x00, 0x00, 0x00, 0x00, 0x00, 0x00, 0x00, 0x00, 0x00, 0x00, 0x00,
            0x00, 0x00, 0x64, 0xef, 0xa1, 0x7b, 0x77, 0x61, 0xe1, 0xe4, 0x27, 0x06, 0x98, 0x9f, 0xb4, 0x83,
            0xb8, 0xd2, 0xd4, 0x9b, 0xf7, 0x8f, 0xae, 0x98, 0x03, 0xf0, 0x99, 0xb8, 0x34, 0xed, 0xeb, 0x00
        },
        {
            /* Point with x equal to a 3rd root of unity.*/
            0x7a, 0xe9, 0x6a, 0x2b, 0x65, 0x7c, 0x07, 0x10, 0x6e, 0x64, 0x47, 0x9e, 0xac, 0x34, 0x34, 0xe9,
            0x9c, 0xf0, 0x49, 0x75, 0x12, 0xf5, 0x89, 0x95, 0xc1, 0x39, 0x6c, 0x28, 0x71, 0x95, 0x01, 0xee,
            0x42, 0x18, 0xf2, 0x0a, 0xe6, 0xc6, 0x46, 0xb3, 0x63, 0xdb, 0x68, 0x60, 0x58, 0x22, 0xfb, 0x14,
            0x26, 0x4c, 0xa8, 0xd2, 0x58, 0x7f, 0xdd, 0x6f, 0xbc, 0x75, 0x0d, 0x58, 0x7e, 0x76, 0xa7, 0xee,
        },
        {
            /* Point with largest x. (1/2) */
            0xff, 0xff, 0xff, 0xff, 0xff, 0xff, 0xff, 0xff, 0xff, 0xff, 0xff, 0xff, 0xff, 0xff, 0xff, 0xff,
            0xff, 0xff, 0xff, 0xff, 0xff, 0xff, 0xff, 0xff, 0xff, 0xff, 0xff, 0xfe, 0xff, 0xff, 0xfc, 0x2c,
            0x0e, 0x99, 0x4b, 0x14, 0xea, 0x72, 0xf8, 0xc3, 0xeb, 0x95, 0xc7, 0x1e, 0xf6, 0x92, 0x57, 0x5e,
            0x77, 0x50, 0x58, 0x33, 0x2d, 0x7e, 0x52, 0xd0, 0x99, 0x5c, 0xf8, 0x03, 0x88, 0x71, 0xb6, 0x7d,
        },
        {
            /* Point with largest x. (2/2) */
            0xff, 0xff, 0xff, 0xff, 0xff, 0xff, 0xff, 0xff, 0xff, 0xff, 0xff, 0xff, 0xff, 0xff, 0xff, 0xff,
            0xff, 0xff, 0xff, 0xff, 0xff, 0xff, 0xff, 0xff, 0xff, 0xff, 0xff, 0xfe, 0xff, 0xff, 0xfc, 0x2c,
            0xf1, 0x66, 0xb4, 0xeb, 0x15, 0x8d, 0x07, 0x3c, 0x14, 0x6a, 0x38, 0xe1, 0x09, 0x6d, 0xa8, 0xa1,
            0x88, 0xaf, 0xa7, 0xcc, 0xd2, 0x81, 0xad, 0x2f, 0x66, 0xa3, 0x07, 0xfb, 0x77, 0x8e, 0x45, 0xb2,
        },
        {
            /* Point with smallest x. (1/2) */
            0x00, 0x00, 0x00, 0x00, 0x00, 0x00, 0x00, 0x00, 0x00, 0x00, 0x00, 0x00, 0x00, 0x00, 0x00, 0x00,
            0x00, 0x00, 0x00, 0x00, 0x00, 0x00, 0x00, 0x00, 0x00, 0x00, 0x00, 0x00, 0x00, 0x00, 0x00, 0x01,
            0x42, 0x18, 0xf2, 0x0a, 0xe6, 0xc6, 0x46, 0xb3, 0x63, 0xdb, 0x68, 0x60, 0x58, 0x22, 0xfb, 0x14,
            0x26, 0x4c, 0xa8, 0xd2, 0x58, 0x7f, 0xdd, 0x6f, 0xbc, 0x75, 0x0d, 0x58, 0x7e, 0x76, 0xa7, 0xee,
        },
        {
            /* Point with smallest x. (2/2) */
            0x00, 0x00, 0x00, 0x00, 0x00, 0x00, 0x00, 0x00, 0x00, 0x00, 0x00, 0x00, 0x00, 0x00, 0x00, 0x00,
            0x00, 0x00, 0x00, 0x00, 0x00, 0x00, 0x00, 0x00, 0x00, 0x00, 0x00, 0x00, 0x00, 0x00, 0x00, 0x01,
            0xbd, 0xe7, 0x0d, 0xf5, 0x19, 0x39, 0xb9, 0x4c, 0x9c, 0x24, 0x97, 0x9f, 0xa7, 0xdd, 0x04, 0xeb,
            0xd9, 0xb3, 0x57, 0x2d, 0xa7, 0x80, 0x22, 0x90, 0x43, 0x8a, 0xf2, 0xa6, 0x81, 0x89, 0x54, 0x41,
        },
        {
            /* Point with largest y. (1/3) */
            0x1f, 0xe1, 0xe5, 0xef, 0x3f, 0xce, 0xb5, 0xc1, 0x35, 0xab, 0x77, 0x41, 0x33, 0x3c, 0xe5, 0xa6,
            0xe8, 0x0d, 0x68, 0x16, 0x76, 0x53, 0xf6, 0xb2, 0xb2, 0x4b, 0xcb, 0xcf, 0xaa, 0xaf, 0xf5, 0x07,
            0xff, 0xff, 0xff, 0xff, 0xff, 0xff, 0xff, 0xff, 0xff, 0xff, 0xff, 0xff, 0xff, 0xff, 0xff, 0xff,
            0xff, 0xff, 0xff, 0xff, 0xff, 0xff, 0xff, 0xff, 0xff, 0xff, 0xff, 0xfe, 0xff, 0xff, 0xfc, 0x2e,
        },
        {
            /* Point with largest y. (2/3) */
            0xcb, 0xb0, 0xde, 0xab, 0x12, 0x57, 0x54, 0xf1, 0xfd, 0xb2, 0x03, 0x8b, 0x04, 0x34, 0xed, 0x9c,
            0xb3, 0xfb, 0x53, 0xab, 0x73, 0x53, 0x91, 0x12, 0x99, 0x94, 0xa5, 0x35, 0xd9, 0x25, 0xf6, 0x73,
            0xff, 0xff, 0xff, 0xff, 0xff, 0xff, 0xff, 0xff, 0xff, 0xff, 0xff, 0xff, 0xff, 0xff, 0xff, 0xff,
            0xff, 0xff, 0xff, 0xff, 0xff, 0xff, 0xff, 0xff, 0xff, 0xff, 0xff, 0xfe, 0xff, 0xff, 0xfc, 0x2e,
        },
        {
            /* Point with largest y. (3/3) */
            0x14, 0x6d, 0x3b, 0x65, 0xad, 0xd9, 0xf5, 0x4c, 0xcc, 0xa2, 0x85, 0x33, 0xc8, 0x8e, 0x2c, 0xbc,
            0x63, 0xf7, 0x44, 0x3e, 0x16, 0x58, 0x78, 0x3a, 0xb4, 0x1f, 0x8e, 0xf9, 0x7c, 0x2a, 0x10, 0xb5,
            0xff, 0xff, 0xff, 0xff, 0xff, 0xff, 0xff, 0xff, 0xff, 0xff, 0xff, 0xff, 0xff, 0xff, 0xff, 0xff,
            0xff, 0xff, 0xff, 0xff, 0xff, 0xff, 0xff, 0xff, 0xff, 0xff, 0xff, 0xfe, 0xff, 0xff, 0xfc, 0x2e,
        },
        {
            /* Point with smallest y. (1/3) */
            0x1f, 0xe1, 0xe5, 0xef, 0x3f, 0xce, 0xb5, 0xc1, 0x35, 0xab, 0x77, 0x41, 0x33, 0x3c, 0xe5, 0xa6,
            0xe8, 0x0d, 0x68, 0x16, 0x76, 0x53, 0xf6, 0xb2, 0xb2, 0x4b, 0xcb, 0xcf, 0xaa, 0xaf, 0xf5, 0x07,
            0x00, 0x00, 0x00, 0x00, 0x00, 0x00, 0x00, 0x00, 0x00, 0x00, 0x00, 0x00, 0x00, 0x00, 0x00, 0x00,
            0x00, 0x00, 0x00, 0x00, 0x00, 0x00, 0x00, 0x00, 0x00, 0x00, 0x00, 0x00, 0x00, 0x00, 0x00, 0x01,
        },
        {
            /* Point with smallest y. (2/3) */
            0xcb, 0xb0, 0xde, 0xab, 0x12, 0x57, 0x54, 0xf1, 0xfd, 0xb2, 0x03, 0x8b, 0x04, 0x34, 0xed, 0x9c,
            0xb3, 0xfb, 0x53, 0xab, 0x73, 0x53, 0x91, 0x12, 0x99, 0x94, 0xa5, 0x35, 0xd9, 0x25, 0xf6, 0x73,
            0x00, 0x00, 0x00, 0x00, 0x00, 0x00, 0x00, 0x00, 0x00, 0x00, 0x00, 0x00, 0x00, 0x00, 0x00, 0x00,
            0x00, 0x00, 0x00, 0x00, 0x00, 0x00, 0x00, 0x00, 0x00, 0x00, 0x00, 0x00, 0x00, 0x00, 0x00, 0x01,
        },
        {
            /* Point with smallest y. (3/3) */
            0x14, 0x6d, 0x3b, 0x65, 0xad, 0xd9, 0xf5, 0x4c, 0xcc, 0xa2, 0x85, 0x33, 0xc8, 0x8e, 0x2c, 0xbc,
            0x63, 0xf7, 0x44, 0x3e, 0x16, 0x58, 0x78, 0x3a, 0xb4, 0x1f, 0x8e, 0xf9, 0x7c, 0x2a, 0x10, 0xb5,
            0x00, 0x00, 0x00, 0x00, 0x00, 0x00, 0x00, 0x00, 0x00, 0x00, 0x00, 0x00, 0x00, 0x00, 0x00, 0x00,
            0x00, 0x00, 0x00, 0x00, 0x00, 0x00, 0x00, 0x00, 0x00, 0x00, 0x00, 0x00, 0x00, 0x00, 0x00, 0x01
        }
    };
#define SECP256K1_EC_PARSE_TEST_NXVALID (4)
    const unsigned char onlyxvalid[SECP256K1_EC_PARSE_TEST_NXVALID][64] = {
        {
            /* Valid if y overflow ignored (y = 1 mod p). (1/3) */
            0x1f, 0xe1, 0xe5, 0xef, 0x3f, 0xce, 0xb5, 0xc1, 0x35, 0xab, 0x77, 0x41, 0x33, 0x3c, 0xe5, 0xa6,
            0xe8, 0x0d, 0x68, 0x16, 0x76, 0x53, 0xf6, 0xb2, 0xb2, 0x4b, 0xcb, 0xcf, 0xaa, 0xaf, 0xf5, 0x07,
            0xff, 0xff, 0xff, 0xff, 0xff, 0xff, 0xff, 0xff, 0xff, 0xff, 0xff, 0xff, 0xff, 0xff, 0xff, 0xff,
            0xff, 0xff, 0xff, 0xff, 0xff, 0xff, 0xff, 0xff, 0xff, 0xff, 0xff, 0xfe, 0xff, 0xff, 0xfc, 0x30,
        },
        {
            /* Valid if y overflow ignored (y = 1 mod p). (2/3) */
            0xcb, 0xb0, 0xde, 0xab, 0x12, 0x57, 0x54, 0xf1, 0xfd, 0xb2, 0x03, 0x8b, 0x04, 0x34, 0xed, 0x9c,
            0xb3, 0xfb, 0x53, 0xab, 0x73, 0x53, 0x91, 0x12, 0x99, 0x94, 0xa5, 0x35, 0xd9, 0x25, 0xf6, 0x73,
            0xff, 0xff, 0xff, 0xff, 0xff, 0xff, 0xff, 0xff, 0xff, 0xff, 0xff, 0xff, 0xff, 0xff, 0xff, 0xff,
            0xff, 0xff, 0xff, 0xff, 0xff, 0xff, 0xff, 0xff, 0xff, 0xff, 0xff, 0xfe, 0xff, 0xff, 0xfc, 0x30,
        },
        {
            /* Valid if y overflow ignored (y = 1 mod p). (3/3)*/
            0x14, 0x6d, 0x3b, 0x65, 0xad, 0xd9, 0xf5, 0x4c, 0xcc, 0xa2, 0x85, 0x33, 0xc8, 0x8e, 0x2c, 0xbc,
            0x63, 0xf7, 0x44, 0x3e, 0x16, 0x58, 0x78, 0x3a, 0xb4, 0x1f, 0x8e, 0xf9, 0x7c, 0x2a, 0x10, 0xb5,
            0xff, 0xff, 0xff, 0xff, 0xff, 0xff, 0xff, 0xff, 0xff, 0xff, 0xff, 0xff, 0xff, 0xff, 0xff, 0xff,
            0xff, 0xff, 0xff, 0xff, 0xff, 0xff, 0xff, 0xff, 0xff, 0xff, 0xff, 0xfe, 0xff, 0xff, 0xfc, 0x30,
        },
        {
            /* x on curve, y is from y^2 = x^3 + 8. */
            0x00, 0x00, 0x00, 0x00, 0x00, 0x00, 0x00, 0x00, 0x00, 0x00, 0x00, 0x00, 0x00, 0x00, 0x00, 0x00,
            0x00, 0x00, 0x00, 0x00, 0x00, 0x00, 0x00, 0x00, 0x00, 0x00, 0x00, 0x00, 0x00, 0x00, 0x00, 0x01,
            0x00, 0x00, 0x00, 0x00, 0x00, 0x00, 0x00, 0x00, 0x00, 0x00, 0x00, 0x00, 0x00, 0x00, 0x00, 0x00,
            0x00, 0x00, 0x00, 0x00, 0x00, 0x00, 0x00, 0x00, 0x00, 0x00, 0x00, 0x00, 0x00, 0x00, 0x00, 0x03
        }
    };
#define SECP256K1_EC_PARSE_TEST_NINVALID (7)
    const unsigned char invalid[SECP256K1_EC_PARSE_TEST_NINVALID][64] = {
        {
            /* x is third root of -8, y is -1 * (x^3+7); also on the curve for y^2 = x^3 + 9. */
            0x0a, 0x2d, 0x2b, 0xa9, 0x35, 0x07, 0xf1, 0xdf, 0x23, 0x37, 0x70, 0xc2, 0xa7, 0x97, 0x96, 0x2c,
            0xc6, 0x1f, 0x6d, 0x15, 0xda, 0x14, 0xec, 0xd4, 0x7d, 0x8d, 0x27, 0xae, 0x1c, 0xd5, 0xf8, 0x53,
            0x00, 0x00, 0x00, 0x00, 0x00, 0x00, 0x00, 0x00, 0x00, 0x00, 0x00, 0x00, 0x00, 0x00, 0x00, 0x00,
            0x00, 0x00, 0x00, 0x00, 0x00, 0x00, 0x00, 0x00, 0x00, 0x00, 0x00, 0x00, 0x00, 0x00, 0x00, 0x01,
        },
        {
            /* Valid if x overflow ignored (x = 1 mod p). */
            0xff, 0xff, 0xff, 0xff, 0xff, 0xff, 0xff, 0xff, 0xff, 0xff, 0xff, 0xff, 0xff, 0xff, 0xff, 0xff,
            0xff, 0xff, 0xff, 0xff, 0xff, 0xff, 0xff, 0xff, 0xff, 0xff, 0xff, 0xfe, 0xff, 0xff, 0xfc, 0x30,
            0x42, 0x18, 0xf2, 0x0a, 0xe6, 0xc6, 0x46, 0xb3, 0x63, 0xdb, 0x68, 0x60, 0x58, 0x22, 0xfb, 0x14,
            0x26, 0x4c, 0xa8, 0xd2, 0x58, 0x7f, 0xdd, 0x6f, 0xbc, 0x75, 0x0d, 0x58, 0x7e, 0x76, 0xa7, 0xee,
        },
        {
            /* Valid if x overflow ignored (x = 1 mod p). */
            0xff, 0xff, 0xff, 0xff, 0xff, 0xff, 0xff, 0xff, 0xff, 0xff, 0xff, 0xff, 0xff, 0xff, 0xff, 0xff,
            0xff, 0xff, 0xff, 0xff, 0xff, 0xff, 0xff, 0xff, 0xff, 0xff, 0xff, 0xfe, 0xff, 0xff, 0xfc, 0x30,
            0xbd, 0xe7, 0x0d, 0xf5, 0x19, 0x39, 0xb9, 0x4c, 0x9c, 0x24, 0x97, 0x9f, 0xa7, 0xdd, 0x04, 0xeb,
            0xd9, 0xb3, 0x57, 0x2d, 0xa7, 0x80, 0x22, 0x90, 0x43, 0x8a, 0xf2, 0xa6, 0x81, 0x89, 0x54, 0x41,
        },
        {
            /* x is -1, y is the result of the sqrt ladder; also on the curve for y^2 = x^3 - 5. */
            0xff, 0xff, 0xff, 0xff, 0xff, 0xff, 0xff, 0xff, 0xff, 0xff, 0xff, 0xff, 0xff, 0xff, 0xff, 0xff,
            0xff, 0xff, 0xff, 0xff, 0xff, 0xff, 0xff, 0xff, 0xff, 0xff, 0xff, 0xfe, 0xff, 0xff, 0xfc, 0x2e,
            0xf4, 0x84, 0x14, 0x5c, 0xb0, 0x14, 0x9b, 0x82, 0x5d, 0xff, 0x41, 0x2f, 0xa0, 0x52, 0xa8, 0x3f,
            0xcb, 0x72, 0xdb, 0x61, 0xd5, 0x6f, 0x37, 0x70, 0xce, 0x06, 0x6b, 0x73, 0x49, 0xa2, 0xaa, 0x28,
        },
        {
            /* x is -1, y is the result of the sqrt ladder; also on the curve for y^2 = x^3 - 5. */
            0xff, 0xff, 0xff, 0xff, 0xff, 0xff, 0xff, 0xff, 0xff, 0xff, 0xff, 0xff, 0xff, 0xff, 0xff, 0xff,
            0xff, 0xff, 0xff, 0xff, 0xff, 0xff, 0xff, 0xff, 0xff, 0xff, 0xff, 0xfe, 0xff, 0xff, 0xfc, 0x2e,
            0x0b, 0x7b, 0xeb, 0xa3, 0x4f, 0xeb, 0x64, 0x7d, 0xa2, 0x00, 0xbe, 0xd0, 0x5f, 0xad, 0x57, 0xc0,
            0x34, 0x8d, 0x24, 0x9e, 0x2a, 0x90, 0xc8, 0x8f, 0x31, 0xf9, 0x94, 0x8b, 0xb6, 0x5d, 0x52, 0x07,
        },
        {
            /* x is zero, y is the result of the sqrt ladder; also on the curve for y^2 = x^3 - 7. */
            0x00, 0x00, 0x00, 0x00, 0x00, 0x00, 0x00, 0x00, 0x00, 0x00, 0x00, 0x00, 0x00, 0x00, 0x00, 0x00,
            0x00, 0x00, 0x00, 0x00, 0x00, 0x00, 0x00, 0x00, 0x00, 0x00, 0x00, 0x00, 0x00, 0x00, 0x00, 0x00,
            0x8f, 0x53, 0x7e, 0xef, 0xdf, 0xc1, 0x60, 0x6a, 0x07, 0x27, 0xcd, 0x69, 0xb4, 0xa7, 0x33, 0x3d,
            0x38, 0xed, 0x44, 0xe3, 0x93, 0x2a, 0x71, 0x79, 0xee, 0xcb, 0x4b, 0x6f, 0xba, 0x93, 0x60, 0xdc,
        },
        {
            /* x is zero, y is the result of the sqrt ladder; also on the curve for y^2 = x^3 - 7. */
            0x00, 0x00, 0x00, 0x00, 0x00, 0x00, 0x00, 0x00, 0x00, 0x00, 0x00, 0x00, 0x00, 0x00, 0x00, 0x00,
            0x00, 0x00, 0x00, 0x00, 0x00, 0x00, 0x00, 0x00, 0x00, 0x00, 0x00, 0x00, 0x00, 0x00, 0x00, 0x00,
            0x70, 0xac, 0x81, 0x10, 0x20, 0x3e, 0x9f, 0x95, 0xf8, 0xd8, 0x32, 0x96, 0x4b, 0x58, 0xcc, 0xc2,
            0xc7, 0x12, 0xbb, 0x1c, 0x6c, 0xd5, 0x8e, 0x86, 0x11, 0x34, 0xb4, 0x8f, 0x45, 0x6c, 0x9b, 0x53
        }
    };
    const unsigned char pubkeyc[66] = {
        /* Serialization of G. */
        0x04, 0x79, 0xBE, 0x66, 0x7E, 0xF9, 0xDC, 0xBB, 0xAC, 0x55, 0xA0, 0x62, 0x95, 0xCE, 0x87, 0x0B,
        0x07, 0x02, 0x9B, 0xFC, 0xDB, 0x2D, 0xCE, 0x28, 0xD9, 0x59, 0xF2, 0x81, 0x5B, 0x16, 0xF8, 0x17,
        0x98, 0x48, 0x3A, 0xDA, 0x77, 0x26, 0xA3, 0xC4, 0x65, 0x5D, 0xA4, 0xFB, 0xFC, 0x0E, 0x11, 0x08,
        0xA8, 0xFD, 0x17, 0xB4, 0x48, 0xA6, 0x85, 0x54, 0x19, 0x9C, 0x47, 0xD0, 0x8F, 0xFB, 0x10, 0xD4,
        0xB8, 0x00
    };
    unsigned char sout[65];
    unsigned char shortkey[2];
    secp256k1_ge ge;
    secp256k1_pubkey pubkey;
    size_t len;
    int32_t i;
    int32_t ecount;
    int32_t ecount2;
    ecount = 0;
    /* Nothing should be reading this far into pubkeyc. */
    VG_UNDEF(&pubkeyc[65], 1);
    secp256k1_context_set_illegal_callback(ctx, counting_illegal_callback_fn, &ecount);
    /* Zero length claimed, fail, zeroize, no illegal arg error. */
    memset(&pubkey, 0xfe, sizeof(pubkey));
    ecount = 0;
    VG_UNDEF(shortkey, 2);
    VG_UNDEF(&pubkey, sizeof(pubkey));
    CHECK(secp256k1_ec_pubkey_parse(ctx, &pubkey, shortkey, 0) == 0);
    VG_CHECK(&pubkey, sizeof(pubkey));
    CHECK(ecount == 0);
    CHECK(secp256k1_pubkey_load(ctx, &ge, &pubkey) == 0);
    CHECK(ecount == 1);
    /* Length one claimed, fail, zeroize, no illegal arg error. */
    for (i = 0; i < 256 ; i++) {
        memset(&pubkey, 0xfe, sizeof(pubkey));
        ecount = 0;
        shortkey[0] = i;
        VG_UNDEF(&shortkey[1], 1);
        VG_UNDEF(&pubkey, sizeof(pubkey));
        CHECK(secp256k1_ec_pubkey_parse(ctx, &pubkey, shortkey, 1) == 0);
        VG_CHECK(&pubkey, sizeof(pubkey));
        CHECK(ecount == 0);
        CHECK(secp256k1_pubkey_load(ctx, &ge, &pubkey) == 0);
        CHECK(ecount == 1);
    }
    /* Length two claimed, fail, zeroize, no illegal arg error. */
    for (i = 0; i < 65536 ; i++) {
        memset(&pubkey, 0xfe, sizeof(pubkey));
        ecount = 0;
        shortkey[0] = i & 255;
        shortkey[1] = i >> 8;
        VG_UNDEF(&pubkey, sizeof(pubkey));
        CHECK(secp256k1_ec_pubkey_parse(ctx, &pubkey, shortkey, 2) == 0);
        VG_CHECK(&pubkey, sizeof(pubkey));
        CHECK(ecount == 0);
        CHECK(secp256k1_pubkey_load(ctx, &ge, &pubkey) == 0);
        CHECK(ecount == 1);
    }
    memset(&pubkey, 0xfe, sizeof(pubkey));
    ecount = 0;
    VG_UNDEF(&pubkey, sizeof(pubkey));
    /* 33 bytes claimed on otherwise valid input starting with 0x04, fail, zeroize output, no illegal arg error. */
    CHECK(secp256k1_ec_pubkey_parse(ctx, &pubkey, pubkeyc, 33) == 0);
    VG_CHECK(&pubkey, sizeof(pubkey));
    CHECK(ecount == 0);
    CHECK(secp256k1_pubkey_load(ctx, &ge, &pubkey) == 0);
    CHECK(ecount == 1);
    /* NULL pubkey, illegal arg error. Pubkey isn't rewritten before this step, since it's NULL into the parser. */
    CHECK(secp256k1_ec_pubkey_parse(ctx, NULL, pubkeyc, 65) == 0);
    CHECK(ecount == 2);
    /* NULL input string. Illegal arg and zeroize output. */
    memset(&pubkey, 0xfe, sizeof(pubkey));
    ecount = 0;
    VG_UNDEF(&pubkey, sizeof(pubkey));
    CHECK(secp256k1_ec_pubkey_parse(ctx, &pubkey, NULL, 65) == 0);
    VG_CHECK(&pubkey, sizeof(pubkey));
    CHECK(ecount == 1);
    CHECK(secp256k1_pubkey_load(ctx, &ge, &pubkey) == 0);
    CHECK(ecount == 2);
    /* 64 bytes claimed on input starting with 0x04, fail, zeroize output, no illegal arg error. */
    memset(&pubkey, 0xfe, sizeof(pubkey));
    ecount = 0;
    VG_UNDEF(&pubkey, sizeof(pubkey));
    CHECK(secp256k1_ec_pubkey_parse(ctx, &pubkey, pubkeyc, 64) == 0);
    VG_CHECK(&pubkey, sizeof(pubkey));
    CHECK(ecount == 0);
    CHECK(secp256k1_pubkey_load(ctx, &ge, &pubkey) == 0);
    CHECK(ecount == 1);
    /* 66 bytes claimed, fail, zeroize output, no illegal arg error. */
    memset(&pubkey, 0xfe, sizeof(pubkey));
    ecount = 0;
    VG_UNDEF(&pubkey, sizeof(pubkey));
    CHECK(secp256k1_ec_pubkey_parse(ctx, &pubkey, pubkeyc, 66) == 0);
    VG_CHECK(&pubkey, sizeof(pubkey));
    CHECK(ecount == 0);
    CHECK(secp256k1_pubkey_load(ctx, &ge, &pubkey) == 0);
    CHECK(ecount == 1);
    /* Valid parse. */
    memset(&pubkey, 0, sizeof(pubkey));
    ecount = 0;
    VG_UNDEF(&pubkey, sizeof(pubkey));
    CHECK(secp256k1_ec_pubkey_parse(ctx, &pubkey, pubkeyc, 65) == 1);
    CHECK(secp256k1_ec_pubkey_parse(secp256k1_context_no_precomp, &pubkey, pubkeyc, 65) == 1);
    VG_CHECK(&pubkey, sizeof(pubkey));
    CHECK(ecount == 0);
    VG_UNDEF(&ge, sizeof(ge));
    CHECK(secp256k1_pubkey_load(ctx, &ge, &pubkey) == 1);
    VG_CHECK(&ge.x, sizeof(ge.x));
    VG_CHECK(&ge.y, sizeof(ge.y));
    VG_CHECK(&ge.infinity, sizeof(ge.infinity));
    ge_equals_ge(&secp256k1_ge_const_g, &ge);
    CHECK(ecount == 0);
    /* secp256k1_ec_pubkey_serialize illegal args. */
    ecount = 0;
    len = 65;
    CHECK(secp256k1_ec_pubkey_serialize(ctx, NULL, &len, &pubkey, SECP256K1_EC_UNCOMPRESSED) == 0);
    CHECK(ecount == 1);
    CHECK(len == 0);
    CHECK(secp256k1_ec_pubkey_serialize(ctx, sout, NULL, &pubkey, SECP256K1_EC_UNCOMPRESSED) == 0);
    CHECK(ecount == 2);
    len = 65;
    VG_UNDEF(sout, 65);
    CHECK(secp256k1_ec_pubkey_serialize(ctx, sout, &len, NULL, SECP256K1_EC_UNCOMPRESSED) == 0);
    VG_CHECK(sout, 65);
    CHECK(ecount == 3);
    CHECK(len == 0);
    len = 65;
    CHECK(secp256k1_ec_pubkey_serialize(ctx, sout, &len, &pubkey, ~0) == 0);
    CHECK(ecount == 4);
    CHECK(len == 0);
    len = 65;
    VG_UNDEF(sout, 65);
    CHECK(secp256k1_ec_pubkey_serialize(ctx, sout, &len, &pubkey, SECP256K1_EC_UNCOMPRESSED) == 1);
    VG_CHECK(sout, 65);
    CHECK(ecount == 4);
    CHECK(len == 65);
    /* Multiple illegal args. Should still set arg error only once. */
    ecount = 0;
    ecount2 = 11;
    CHECK(secp256k1_ec_pubkey_parse(ctx, NULL, NULL, 65) == 0);
    CHECK(ecount == 1);
    /* Does the illegal arg callback actually change the behavior? */
    secp256k1_context_set_illegal_callback(ctx, uncounting_illegal_callback_fn, &ecount2);
    CHECK(secp256k1_ec_pubkey_parse(ctx, NULL, NULL, 65) == 0);
    CHECK(ecount == 1);
    CHECK(ecount2 == 10);
    secp256k1_context_set_illegal_callback(ctx, NULL, NULL);
    /* Try a bunch of prefabbed points with all possible encodings. */
    for (i = 0; i < SECP256K1_EC_PARSE_TEST_NVALID; i++) {
        ec_pubkey_parse_pointtest(valid[i], 1, 1);
    }
    for (i = 0; i < SECP256K1_EC_PARSE_TEST_NXVALID; i++) {
        ec_pubkey_parse_pointtest(onlyxvalid[i], 1, 0);
    }
    for (i = 0; i < SECP256K1_EC_PARSE_TEST_NINVALID; i++) {
        ec_pubkey_parse_pointtest(invalid[i], 0, 0);
    }
}

void run_eckey_edge_case_test(void) {
    const unsigned char orderc[32] = {
        0xff, 0xff, 0xff, 0xff, 0xff, 0xff, 0xff, 0xff,
        0xff, 0xff, 0xff, 0xff, 0xff, 0xff, 0xff, 0xfe,
        0xba, 0xae, 0xdc, 0xe6, 0xaf, 0x48, 0xa0, 0x3b,
        0xbf, 0xd2, 0x5e, 0x8c, 0xd0, 0x36, 0x41, 0x41
    };
    const unsigned char zeros[sizeof(secp256k1_pubkey)] = {0x00};
    unsigned char ctmp[33];
    unsigned char ctmp2[33];
    secp256k1_pubkey pubkey;
    secp256k1_pubkey pubkey2;
    secp256k1_pubkey pubkey_one;
    secp256k1_pubkey pubkey_negone;
    const secp256k1_pubkey *pubkeys[3];
    size_t len;
    int32_t ecount;
    /* Group order is too large, reject. */
    CHECK(secp256k1_ec_seckey_verify(ctx, orderc) == 0);
    VG_UNDEF(&pubkey, sizeof(pubkey));
    CHECK(secp256k1_ec_pubkey_create(ctx, &pubkey, orderc) == 0);
    VG_CHECK(&pubkey, sizeof(pubkey));
    CHECK(memcmp(&pubkey, zeros, sizeof(secp256k1_pubkey)) == 0);
    /* Maximum value is too large, reject. */
    memset(ctmp, 255, 32);
    CHECK(secp256k1_ec_seckey_verify(ctx, ctmp) == 0);
    memset(&pubkey, 1, sizeof(pubkey));
    VG_UNDEF(&pubkey, sizeof(pubkey));
    CHECK(secp256k1_ec_pubkey_create(ctx, &pubkey, ctmp) == 0);
    VG_CHECK(&pubkey, sizeof(pubkey));
    CHECK(memcmp(&pubkey, zeros, sizeof(secp256k1_pubkey)) == 0);
    /* Zero is too small, reject. */
    memset(ctmp, 0, 32);
    CHECK(secp256k1_ec_seckey_verify(ctx, ctmp) == 0);
    memset(&pubkey, 1, sizeof(pubkey));
    VG_UNDEF(&pubkey, sizeof(pubkey));
    CHECK(secp256k1_ec_pubkey_create(ctx, &pubkey, ctmp) == 0);
    VG_CHECK(&pubkey, sizeof(pubkey));
    CHECK(memcmp(&pubkey, zeros, sizeof(secp256k1_pubkey)) == 0);
    /* One must be accepted. */
    ctmp[31] = 0x01;
    CHECK(secp256k1_ec_seckey_verify(ctx, ctmp) == 1);
    memset(&pubkey, 0, sizeof(pubkey));
    VG_UNDEF(&pubkey, sizeof(pubkey));
    CHECK(secp256k1_ec_pubkey_create(ctx, &pubkey, ctmp) == 1);
    VG_CHECK(&pubkey, sizeof(pubkey));
    CHECK(memcmp(&pubkey, zeros, sizeof(secp256k1_pubkey)) > 0);
    pubkey_one = pubkey;
    /* Group order + 1 is too large, reject. */
    memcpy(ctmp, orderc, 32);
    ctmp[31] = 0x42;
    CHECK(secp256k1_ec_seckey_verify(ctx, ctmp) == 0);
    memset(&pubkey, 1, sizeof(pubkey));
    VG_UNDEF(&pubkey, sizeof(pubkey));
    CHECK(secp256k1_ec_pubkey_create(ctx, &pubkey, ctmp) == 0);
    VG_CHECK(&pubkey, sizeof(pubkey));
    CHECK(memcmp(&pubkey, zeros, sizeof(secp256k1_pubkey)) == 0);
    /* -1 must be accepted. */
    ctmp[31] = 0x40;
    CHECK(secp256k1_ec_seckey_verify(ctx, ctmp) == 1);
    memset(&pubkey, 0, sizeof(pubkey));
    VG_UNDEF(&pubkey, sizeof(pubkey));
    CHECK(secp256k1_ec_pubkey_create(ctx, &pubkey, ctmp) == 1);
    VG_CHECK(&pubkey, sizeof(pubkey));
    CHECK(memcmp(&pubkey, zeros, sizeof(secp256k1_pubkey)) > 0);
    pubkey_negone = pubkey;
    /* Tweak of zero leaves the value unchanged. */
    memset(ctmp2, 0, 32);
    CHECK(secp256k1_ec_seckey_tweak_add(ctx, ctmp, ctmp2) == 1);
    CHECK(memcmp(orderc, ctmp, 31) == 0 && ctmp[31] == 0x40);
    memcpy(&pubkey2, &pubkey, sizeof(pubkey));
    CHECK(secp256k1_ec_pubkey_tweak_add(ctx, &pubkey, ctmp2) == 1);
    CHECK(memcmp(&pubkey, &pubkey2, sizeof(pubkey)) == 0);
    /* Multiply tweak of zero zeroizes the output. */
    CHECK(secp256k1_ec_seckey_tweak_mul(ctx, ctmp, ctmp2) == 0);
    CHECK(memcmp(zeros, ctmp, 32) == 0);
    CHECK(secp256k1_ec_pubkey_tweak_mul(ctx, &pubkey, ctmp2) == 0);
    CHECK(memcmp(&pubkey, zeros, sizeof(pubkey)) == 0);
    memcpy(&pubkey, &pubkey2, sizeof(pubkey));
    /* If seckey_tweak_add or seckey_tweak_mul are called with an overflowing
    seckey, the seckey is zeroized. */
    memcpy(ctmp, orderc, 32);
    memset(ctmp2, 0, 32);
    ctmp2[31] = 0x01;
    CHECK(secp256k1_ec_seckey_verify(ctx, ctmp2) == 1);
    CHECK(secp256k1_ec_seckey_verify(ctx, ctmp) == 0);
    CHECK(secp256k1_ec_seckey_tweak_add(ctx, ctmp, ctmp2) == 0);
    CHECK(memcmp(zeros, ctmp, 32) == 0);
    memcpy(ctmp, orderc, 32);
    CHECK(secp256k1_ec_seckey_tweak_mul(ctx, ctmp, ctmp2) == 0);
    CHECK(memcmp(zeros, ctmp, 32) == 0);
    /* If seckey_tweak_add or seckey_tweak_mul are called with an overflowing
    tweak, the seckey is zeroized. */
    memcpy(ctmp, orderc, 32);
    ctmp[31] = 0x40;
    CHECK(secp256k1_ec_seckey_tweak_add(ctx, ctmp, orderc) == 0);
    CHECK(memcmp(zeros, ctmp, 32) == 0);
    memcpy(ctmp, orderc, 32);
    ctmp[31] = 0x40;
    CHECK(secp256k1_ec_seckey_tweak_mul(ctx, ctmp, orderc) == 0);
    CHECK(memcmp(zeros, ctmp, 32) == 0);
    memcpy(ctmp, orderc, 32);
    ctmp[31] = 0x40;
    /* If pubkey_tweak_add or pubkey_tweak_mul are called with an overflowing
    tweak, the pubkey is zeroized. */
    CHECK(secp256k1_ec_pubkey_tweak_add(ctx, &pubkey, orderc) == 0);
    CHECK(memcmp(&pubkey, zeros, sizeof(pubkey)) == 0);
    memcpy(&pubkey, &pubkey2, sizeof(pubkey));
    CHECK(secp256k1_ec_pubkey_tweak_mul(ctx, &pubkey, orderc) == 0);
    CHECK(memcmp(&pubkey, zeros, sizeof(pubkey)) == 0);
    memcpy(&pubkey, &pubkey2, sizeof(pubkey));
    /* If the resulting key in secp256k1_ec_seckey_tweak_add and
     * secp256k1_ec_pubkey_tweak_add is 0 the functions fail and in the latter
     * case the pubkey is zeroized. */
    memcpy(ctmp, orderc, 32);
    ctmp[31] = 0x40;
    memset(ctmp2, 0, 32);
    ctmp2[31] = 1;
    CHECK(secp256k1_ec_seckey_tweak_add(ctx, ctmp2, ctmp) == 0);
    CHECK(memcmp(zeros, ctmp2, 32) == 0);
    ctmp2[31] = 1;
    CHECK(secp256k1_ec_pubkey_tweak_add(ctx, &pubkey, ctmp2) == 0);
    CHECK(memcmp(&pubkey, zeros, sizeof(pubkey)) == 0);
    memcpy(&pubkey, &pubkey2, sizeof(pubkey));
    /* Tweak computation wraps and results in a key of 1. */
    ctmp2[31] = 2;
    CHECK(secp256k1_ec_seckey_tweak_add(ctx, ctmp2, ctmp) == 1);
    CHECK(memcmp(ctmp2, zeros, 31) == 0 && ctmp2[31] == 1);
    ctmp2[31] = 2;
    CHECK(secp256k1_ec_pubkey_tweak_add(ctx, &pubkey, ctmp2) == 1);
    ctmp2[31] = 1;
    CHECK(secp256k1_ec_pubkey_create(ctx, &pubkey2, ctmp2) == 1);
    CHECK(memcmp(&pubkey, &pubkey2, sizeof(pubkey)) == 0);
    /* Tweak mul * 2 = 1+1. */
    CHECK(secp256k1_ec_pubkey_tweak_add(ctx, &pubkey, ctmp2) == 1);
    ctmp2[31] = 2;
    CHECK(secp256k1_ec_pubkey_tweak_mul(ctx, &pubkey2, ctmp2) == 1);
    CHECK(memcmp(&pubkey, &pubkey2, sizeof(pubkey)) == 0);
    /* Test argument errors. */
    ecount = 0;
    secp256k1_context_set_illegal_callback(ctx, counting_illegal_callback_fn, &ecount);
    CHECK(ecount == 0);
    /* Zeroize pubkey on parse error. */
    memset(&pubkey, 0, 32);
    CHECK(secp256k1_ec_pubkey_tweak_add(ctx, &pubkey, ctmp2) == 0);
    CHECK(ecount == 1);
    CHECK(memcmp(&pubkey, zeros, sizeof(pubkey)) == 0);
    memcpy(&pubkey, &pubkey2, sizeof(pubkey));
    memset(&pubkey2, 0, 32);
    CHECK(secp256k1_ec_pubkey_tweak_mul(ctx, &pubkey2, ctmp2) == 0);
    CHECK(ecount == 2);
    CHECK(memcmp(&pubkey2, zeros, sizeof(pubkey2)) == 0);
    /* Plain argument errors. */
    ecount = 0;
    CHECK(secp256k1_ec_seckey_verify(ctx, ctmp) == 1);
    CHECK(ecount == 0);
    CHECK(secp256k1_ec_seckey_verify(ctx, NULL) == 0);
    CHECK(ecount == 1);
    ecount = 0;
    memset(ctmp2, 0, 32);
    ctmp2[31] = 4;
    CHECK(secp256k1_ec_pubkey_tweak_add(ctx, NULL, ctmp2) == 0);
    CHECK(ecount == 1);
    CHECK(secp256k1_ec_pubkey_tweak_add(ctx, &pubkey, NULL) == 0);
    CHECK(ecount == 2);
    ecount = 0;
    memset(ctmp2, 0, 32);
    ctmp2[31] = 4;
    CHECK(secp256k1_ec_pubkey_tweak_mul(ctx, NULL, ctmp2) == 0);
    CHECK(ecount == 1);
    CHECK(secp256k1_ec_pubkey_tweak_mul(ctx, &pubkey, NULL) == 0);
    CHECK(ecount == 2);
    ecount = 0;
    memset(ctmp2, 0, 32);
    CHECK(secp256k1_ec_seckey_tweak_add(ctx, NULL, ctmp2) == 0);
    CHECK(ecount == 1);
    CHECK(secp256k1_ec_seckey_tweak_add(ctx, ctmp, NULL) == 0);
    CHECK(ecount == 2);
    ecount = 0;
    memset(ctmp2, 0, 32);
    ctmp2[31] = 1;
    CHECK(secp256k1_ec_seckey_tweak_mul(ctx, NULL, ctmp2) == 0);
    CHECK(ecount == 1);
    CHECK(secp256k1_ec_seckey_tweak_mul(ctx, ctmp, NULL) == 0);
    CHECK(ecount == 2);
    ecount = 0;
    CHECK(secp256k1_ec_pubkey_create(ctx, NULL, ctmp) == 0);
    CHECK(ecount == 1);
    memset(&pubkey, 1, sizeof(pubkey));
    CHECK(secp256k1_ec_pubkey_create(ctx, &pubkey, NULL) == 0);
    CHECK(ecount == 2);
    CHECK(memcmp(&pubkey, zeros, sizeof(secp256k1_pubkey)) == 0);
    /* secp256k1_ec_pubkey_combine tests. */
    ecount = 0;
    pubkeys[0] = &pubkey_one;
    VG_UNDEF(&pubkeys[0], sizeof(secp256k1_pubkey *));
    VG_UNDEF(&pubkeys[1], sizeof(secp256k1_pubkey *));
    VG_UNDEF(&pubkeys[2], sizeof(secp256k1_pubkey *));
    memset(&pubkey, 255, sizeof(secp256k1_pubkey));
    VG_UNDEF(&pubkey, sizeof(secp256k1_pubkey));
    CHECK(secp256k1_ec_pubkey_combine(ctx, &pubkey, pubkeys, 0) == 0);
    VG_CHECK(&pubkey, sizeof(secp256k1_pubkey));
    CHECK(memcmp(&pubkey, zeros, sizeof(secp256k1_pubkey)) == 0);
    CHECK(ecount == 1);
    CHECK(secp256k1_ec_pubkey_combine(ctx, NULL, pubkeys, 1) == 0);
    CHECK(memcmp(&pubkey, zeros, sizeof(secp256k1_pubkey)) == 0);
    CHECK(ecount == 2);
    memset(&pubkey, 255, sizeof(secp256k1_pubkey));
    VG_UNDEF(&pubkey, sizeof(secp256k1_pubkey));
    CHECK(secp256k1_ec_pubkey_combine(ctx, &pubkey, NULL, 1) == 0);
    VG_CHECK(&pubkey, sizeof(secp256k1_pubkey));
    CHECK(memcmp(&pubkey, zeros, sizeof(secp256k1_pubkey)) == 0);
    CHECK(ecount == 3);
    pubkeys[0] = &pubkey_negone;
    memset(&pubkey, 255, sizeof(secp256k1_pubkey));
    VG_UNDEF(&pubkey, sizeof(secp256k1_pubkey));
    CHECK(secp256k1_ec_pubkey_combine(ctx, &pubkey, pubkeys, 1) == 1);
    VG_CHECK(&pubkey, sizeof(secp256k1_pubkey));
    CHECK(memcmp(&pubkey, zeros, sizeof(secp256k1_pubkey)) > 0);
    CHECK(ecount == 3);
    len = 33;
    CHECK(secp256k1_ec_pubkey_serialize(ctx, ctmp, &len, &pubkey, SECP256K1_EC_COMPRESSED) == 1);
    CHECK(secp256k1_ec_pubkey_serialize(ctx, ctmp2, &len, &pubkey_negone, SECP256K1_EC_COMPRESSED) == 1);
    CHECK(memcmp(ctmp, ctmp2, 33) == 0);
    /* Result is infinity. */
    pubkeys[0] = &pubkey_one;
    pubkeys[1] = &pubkey_negone;
    memset(&pubkey, 255, sizeof(secp256k1_pubkey));
    VG_UNDEF(&pubkey, sizeof(secp256k1_pubkey));
    CHECK(secp256k1_ec_pubkey_combine(ctx, &pubkey, pubkeys, 2) == 0);
    VG_CHECK(&pubkey, sizeof(secp256k1_pubkey));
    CHECK(memcmp(&pubkey, zeros, sizeof(secp256k1_pubkey)) == 0);
    CHECK(ecount == 3);
    /* Passes through infinity but comes out one. */
    pubkeys[2] = &pubkey_one;
    memset(&pubkey, 255, sizeof(secp256k1_pubkey));
    VG_UNDEF(&pubkey, sizeof(secp256k1_pubkey));
    CHECK(secp256k1_ec_pubkey_combine(ctx, &pubkey, pubkeys, 3) == 1);
    VG_CHECK(&pubkey, sizeof(secp256k1_pubkey));
    CHECK(memcmp(&pubkey, zeros, sizeof(secp256k1_pubkey)) > 0);
    CHECK(ecount == 3);
    len = 33;
    CHECK(secp256k1_ec_pubkey_serialize(ctx, ctmp, &len, &pubkey, SECP256K1_EC_COMPRESSED) == 1);
    CHECK(secp256k1_ec_pubkey_serialize(ctx, ctmp2, &len, &pubkey_one, SECP256K1_EC_COMPRESSED) == 1);
    CHECK(memcmp(ctmp, ctmp2, 33) == 0);
    /* Adds to two. */
    pubkeys[1] = &pubkey_one;
    memset(&pubkey, 255, sizeof(secp256k1_pubkey));
    VG_UNDEF(&pubkey, sizeof(secp256k1_pubkey));
    CHECK(secp256k1_ec_pubkey_combine(ctx, &pubkey, pubkeys, 2) == 1);
    VG_CHECK(&pubkey, sizeof(secp256k1_pubkey));
    CHECK(memcmp(&pubkey, zeros, sizeof(secp256k1_pubkey)) > 0);
    CHECK(ecount == 3);
    secp256k1_context_set_illegal_callback(ctx, NULL, NULL);
}

void run_eckey_negate_test(void) {
    unsigned char seckey[32];
    unsigned char seckey_tmp[32];

    random_scalar_order_b32(seckey);
    memcpy(seckey_tmp, seckey, 32);

    /* Verify negation changes the key and changes it back */
    CHECK(secp256k1_ec_seckey_negate(ctx, seckey) == 1);
    CHECK(memcmp(seckey, seckey_tmp, 32) != 0);
    CHECK(secp256k1_ec_seckey_negate(ctx, seckey) == 1);
    CHECK(memcmp(seckey, seckey_tmp, 32) == 0);

    /* Check that privkey alias gives same result */
    CHECK(secp256k1_ec_seckey_negate(ctx, seckey) == 1);
    CHECK(secp256k1_ec_privkey_negate(ctx, seckey_tmp) == 1);
    CHECK(memcmp(seckey, seckey_tmp, 32) == 0);

    /* Negating all 0s fails */
    memset(seckey, 0, 32);
    memset(seckey_tmp, 0, 32);
    CHECK(secp256k1_ec_seckey_negate(ctx, seckey) == 0);
    /* Check that seckey is not modified */
    CHECK(memcmp(seckey, seckey_tmp, 32) == 0);

    /* Negating an overflowing seckey fails and the seckey is zeroed. In this
     * test, the seckey has 16 random bytes to ensure that ec_seckey_negate
     * doesn't just set seckey to a constant value in case of failure. */
    random_scalar_order_b32(seckey);
    memset(seckey, 0xFF, 16);
    memset(seckey_tmp, 0, 32);
    CHECK(secp256k1_ec_seckey_negate(ctx, seckey) == 0);
    CHECK(memcmp(seckey, seckey_tmp, 32) == 0);
}

void random_sign(secp256k1_scalar *sigr, secp256k1_scalar *sigs, const secp256k1_scalar *key, const secp256k1_scalar *msg, int *recid) {
    secp256k1_scalar nonce;
    do {
        random_scalar_order_test(&nonce);
    } while(!secp256k1_ecdsa_sig_sign(&ctx->ecmult_gen_ctx, sigr, sigs, key, msg, &nonce, recid));
}

void test_ecdsa_sign_verify(void) {
    secp256k1_gej pubj;
    secp256k1_ge pub;
    secp256k1_scalar one;
    secp256k1_scalar msg, key;
    secp256k1_scalar sigr, sigs;
    int recid;
    int getrec;
    random_scalar_order_test(&msg);
    random_scalar_order_test(&key);
    secp256k1_ecmult_gen(&ctx->ecmult_gen_ctx, &pubj, &key);
    secp256k1_ge_set_gej(&pub, &pubj);
    getrec = secp256k1_rand_bits(1);
    random_sign(&sigr, &sigs, &key, &msg, getrec?&recid:NULL);
    if (getrec) {
        CHECK(recid >= 0 && recid < 4);
    }
    CHECK(secp256k1_ecdsa_sig_verify(&ctx->ecmult_ctx, &sigr, &sigs, &pub, &msg));
    secp256k1_scalar_set_int(&one, 1);
    secp256k1_scalar_add(&msg, &msg, &one);
    CHECK(!secp256k1_ecdsa_sig_verify(&ctx->ecmult_ctx, &sigr, &sigs, &pub, &msg));
}

void run_ecdsa_sign_verify(void) {
    int i;
    for (i = 0; i < 10*count; i++) {
        test_ecdsa_sign_verify();
    }
}

/** Dummy nonce generation function that just uses a precomputed nonce, and fails if it is not accepted. Use only for testing. */
static int precomputed_nonce_function(unsigned char *nonce32, const unsigned char *msg32, const unsigned char *key32, const unsigned char *algo16, void *data, unsigned int counter) {
    (void)msg32;
    (void)key32;
    (void)algo16;
    memcpy(nonce32, data, 32);
    return (counter == 0);
}

static int nonce_function_test_fail(unsigned char *nonce32, const unsigned char *msg32, const unsigned char *key32, const unsigned char *algo16, void *data, unsigned int counter) {
   /* Dummy nonce generator that has a fatal error on the first counter value. */
   if (counter == 0) {
       return 0;
   }
   return nonce_function_rfc6979(nonce32, msg32, key32, algo16, data, counter - 1);
}

static int nonce_function_test_retry(unsigned char *nonce32, const unsigned char *msg32, const unsigned char *key32, const unsigned char *algo16, void *data, unsigned int counter) {
   /* Dummy nonce generator that produces unacceptable nonces for the first several counter values. */
   if (counter < 3) {
       memset(nonce32, counter==0 ? 0 : 255, 32);
       if (counter == 2) {
           nonce32[31]--;
       }
       return 1;
   }
   if (counter < 5) {
       static const unsigned char order[] = {
           0xFF,0xFF,0xFF,0xFF,0xFF,0xFF,0xFF,0xFF,
           0xFF,0xFF,0xFF,0xFF,0xFF,0xFF,0xFF,0xFE,
           0xBA,0xAE,0xDC,0xE6,0xAF,0x48,0xA0,0x3B,
           0xBF,0xD2,0x5E,0x8C,0xD0,0x36,0x41,0x41
       };
       memcpy(nonce32, order, 32);
       if (counter == 4) {
           nonce32[31]++;
       }
       return 1;
   }
   /* Retry rate of 6979 is negligible esp. as we only call this in deterministic tests. */
   /* If someone does fine a case where it retries for secp256k1, we'd like to know. */
   if (counter > 5) {
       return 0;
   }
   return nonce_function_rfc6979(nonce32, msg32, key32, algo16, data, counter - 5);
}

int is_empty_signature(const secp256k1_ecdsa_signature *sig) {
    static const unsigned char res[sizeof(secp256k1_ecdsa_signature)] = {0};
    return memcmp(sig, res, sizeof(secp256k1_ecdsa_signature)) == 0;
}

void test_ecdsa_end_to_end(void) {
    unsigned char extra[32] = {0x00};
    unsigned char privkey[32];
    unsigned char message[32];
    unsigned char privkey2[32];
    secp256k1_ecdsa_signature signature[6];
    secp256k1_scalar r, s;
    unsigned char sig[74];
    size_t siglen = 74;
    unsigned char pubkeyc[65];
    size_t pubkeyclen = 65;
    secp256k1_pubkey pubkey;
    secp256k1_pubkey pubkey_tmp;
    unsigned char seckey[300];
    size_t seckeylen = 300;

    /* Generate a random key and message. */
    {
        secp256k1_scalar msg, key;
        random_scalar_order_test(&msg);
        random_scalar_order_test(&key);
        secp256k1_scalar_get_b32(privkey, &key);
        secp256k1_scalar_get_b32(message, &msg);
    }

    /* Construct and verify corresponding public key. */
    CHECK(secp256k1_ec_seckey_verify(ctx, privkey) == 1);
    CHECK(secp256k1_ec_pubkey_create(ctx, &pubkey, privkey) == 1);

    /* Verify exporting and importing public key. */
    CHECK(secp256k1_ec_pubkey_serialize(ctx, pubkeyc, &pubkeyclen, &pubkey, secp256k1_rand_bits(1) == 1 ? SECP256K1_EC_COMPRESSED : SECP256K1_EC_UNCOMPRESSED));
    memset(&pubkey, 0, sizeof(pubkey));
    CHECK(secp256k1_ec_pubkey_parse(ctx, &pubkey, pubkeyc, pubkeyclen) == 1);

    /* Verify negation changes the key and changes it back */
    memcpy(&pubkey_tmp, &pubkey, sizeof(pubkey));
    CHECK(secp256k1_ec_pubkey_negate(ctx, &pubkey_tmp) == 1);
    CHECK(memcmp(&pubkey_tmp, &pubkey, sizeof(pubkey)) != 0);
    CHECK(secp256k1_ec_pubkey_negate(ctx, &pubkey_tmp) == 1);
    CHECK(memcmp(&pubkey_tmp, &pubkey, sizeof(pubkey)) == 0);

    /* Verify private key import and export. */
    CHECK(ec_privkey_export_der(ctx, seckey, &seckeylen, privkey, secp256k1_rand_bits(1) == 1));
    CHECK(ec_privkey_import_der(ctx, privkey2, seckey, seckeylen) == 1);
    CHECK(memcmp(privkey, privkey2, 32) == 0);

    /* Optionally tweak the keys using addition. */
    if (secp256k1_rand_int(3) == 0) {
        int ret1;
        int ret2;
        int ret3;
        unsigned char rnd[32];
        unsigned char privkey_tmp[32];
        secp256k1_pubkey pubkey2;
        secp256k1_rand256_test(rnd);
        memcpy(privkey_tmp, privkey, 32);
        ret1 = secp256k1_ec_seckey_tweak_add(ctx, privkey, rnd);
        ret2 = secp256k1_ec_pubkey_tweak_add(ctx, &pubkey, rnd);
        /* Check that privkey alias gives same result */
        ret3 = secp256k1_ec_privkey_tweak_add(ctx, privkey_tmp, rnd);
        CHECK(ret1 == ret2);
        CHECK(ret2 == ret3);
        if (ret1 == 0) {
            return;
        }
        CHECK(memcmp(privkey, privkey_tmp, 32) == 0);
        CHECK(secp256k1_ec_pubkey_create(ctx, &pubkey2, privkey) == 1);
        CHECK(memcmp(&pubkey, &pubkey2, sizeof(pubkey)) == 0);
    }

    /* Optionally tweak the keys using multiplication. */
    if (secp256k1_rand_int(3) == 0) {
        int ret1;
        int ret2;
        int ret3;
        unsigned char rnd[32];
        unsigned char privkey_tmp[32];
        secp256k1_pubkey pubkey2;
        secp256k1_rand256_test(rnd);
        memcpy(privkey_tmp, privkey, 32);
        ret1 = secp256k1_ec_seckey_tweak_mul(ctx, privkey, rnd);
        ret2 = secp256k1_ec_pubkey_tweak_mul(ctx, &pubkey, rnd);
        /* Check that privkey alias gives same result */
        ret3 = secp256k1_ec_privkey_tweak_mul(ctx, privkey_tmp, rnd);
        CHECK(ret1 == ret2);
        CHECK(ret2 == ret3);
        if (ret1 == 0) {
            return;
        }
        CHECK(memcmp(privkey, privkey_tmp, 32) == 0);
        CHECK(secp256k1_ec_pubkey_create(ctx, &pubkey2, privkey) == 1);
        CHECK(memcmp(&pubkey, &pubkey2, sizeof(pubkey)) == 0);
    }

    /* Sign. */
    CHECK(secp256k1_ecdsa_sign(ctx, &signature[0], message, privkey, NULL, NULL) == 1);
    CHECK(secp256k1_ecdsa_sign(ctx, &signature[4], message, privkey, NULL, NULL) == 1);
    CHECK(secp256k1_ecdsa_sign(ctx, &signature[1], message, privkey, NULL, extra) == 1);
    extra[31] = 1;
    CHECK(secp256k1_ecdsa_sign(ctx, &signature[2], message, privkey, NULL, extra) == 1);
    extra[31] = 0;
    extra[0] = 1;
    CHECK(secp256k1_ecdsa_sign(ctx, &signature[3], message, privkey, NULL, extra) == 1);
    CHECK(memcmp(&signature[0], &signature[4], sizeof(signature[0])) == 0);
    CHECK(memcmp(&signature[0], &signature[1], sizeof(signature[0])) != 0);
    CHECK(memcmp(&signature[0], &signature[2], sizeof(signature[0])) != 0);
    CHECK(memcmp(&signature[0], &signature[3], sizeof(signature[0])) != 0);
    CHECK(memcmp(&signature[1], &signature[2], sizeof(signature[0])) != 0);
    CHECK(memcmp(&signature[1], &signature[3], sizeof(signature[0])) != 0);
    CHECK(memcmp(&signature[2], &signature[3], sizeof(signature[0])) != 0);
    /* Verify. */
    CHECK(secp256k1_ecdsa_verify(ctx, &signature[0], message, &pubkey) == 1);
    CHECK(secp256k1_ecdsa_verify(ctx, &signature[1], message, &pubkey) == 1);
    CHECK(secp256k1_ecdsa_verify(ctx, &signature[2], message, &pubkey) == 1);
    CHECK(secp256k1_ecdsa_verify(ctx, &signature[3], message, &pubkey) == 1);
    /* Test lower-S form, malleate, verify and fail, test again, malleate again */
    CHECK(!secp256k1_ecdsa_signature_normalize(ctx, NULL, &signature[0]));
    secp256k1_ecdsa_signature_load(ctx, &r, &s, &signature[0]);
    secp256k1_scalar_negate(&s, &s);
    secp256k1_ecdsa_signature_save(&signature[5], &r, &s);
    CHECK(secp256k1_ecdsa_verify(ctx, &signature[5], message, &pubkey) == 0);
    CHECK(secp256k1_ecdsa_signature_normalize(ctx, NULL, &signature[5]));
    CHECK(secp256k1_ecdsa_signature_normalize(ctx, &signature[5], &signature[5]));
    CHECK(!secp256k1_ecdsa_signature_normalize(ctx, NULL, &signature[5]));
    CHECK(!secp256k1_ecdsa_signature_normalize(ctx, &signature[5], &signature[5]));
    CHECK(secp256k1_ecdsa_verify(ctx, &signature[5], message, &pubkey) == 1);
    secp256k1_scalar_negate(&s, &s);
    secp256k1_ecdsa_signature_save(&signature[5], &r, &s);
    CHECK(!secp256k1_ecdsa_signature_normalize(ctx, NULL, &signature[5]));
    CHECK(secp256k1_ecdsa_verify(ctx, &signature[5], message, &pubkey) == 1);
    CHECK(memcmp(&signature[5], &signature[0], 64) == 0);

    /* Serialize/parse DER and verify again */
    CHECK(secp256k1_ecdsa_signature_serialize_der(ctx, sig, &siglen, &signature[0]) == 1);
    memset(&signature[0], 0, sizeof(signature[0]));
    CHECK(secp256k1_ecdsa_signature_parse_der(ctx, &signature[0], sig, siglen) == 1);
    CHECK(secp256k1_ecdsa_verify(ctx, &signature[0], message, &pubkey) == 1);
    /* Serialize/destroy/parse DER and verify again. */
    siglen = 74;
    CHECK(secp256k1_ecdsa_signature_serialize_der(ctx, sig, &siglen, &signature[0]) == 1);
    sig[secp256k1_rand_int(siglen)] += 1 + secp256k1_rand_int(255);
    CHECK(secp256k1_ecdsa_signature_parse_der(ctx, &signature[0], sig, siglen) == 0 ||
          secp256k1_ecdsa_verify(ctx, &signature[0], message, &pubkey) == 0);
}

void test_random_pubkeys(void) {
    secp256k1_ge elem;
    secp256k1_ge elem2;
    unsigned char in[65];
    /* Generate some randomly sized pubkeys. */
    size_t len = secp256k1_rand_bits(2) == 0 ? 65 : 33;
    if (secp256k1_rand_bits(2) == 0) {
        len = secp256k1_rand_bits(6);
    }
    if (len == 65) {
      in[0] = secp256k1_rand_bits(1) ? 4 : (secp256k1_rand_bits(1) ? 6 : 7);
    } else {
      in[0] = secp256k1_rand_bits(1) ? 2 : 3;
    }
    if (secp256k1_rand_bits(3) == 0) {
        in[0] = secp256k1_rand_bits(8);
    }
    if (len > 1) {
        secp256k1_rand256(&in[1]);
    }
    if (len > 33) {
        secp256k1_rand256(&in[33]);
    }
    if (secp256k1_eckey_pubkey_parse(&elem, in, len)) {
        unsigned char out[65];
        unsigned char firstb;
        int res;
        size_t size = len;
        firstb = in[0];
        /* If the pubkey can be parsed, it should round-trip... */
        CHECK(secp256k1_eckey_pubkey_serialize(&elem, out, &size, len == 33));
        CHECK(size == len);
        CHECK(memcmp(&in[1], &out[1], len-1) == 0);
        /* ... except for the type of hybrid inputs. */
        if ((in[0] != 6) && (in[0] != 7)) {
            CHECK(in[0] == out[0]);
        }
        size = 65;
        CHECK(secp256k1_eckey_pubkey_serialize(&elem, in, &size, 0));
        CHECK(size == 65);
        CHECK(secp256k1_eckey_pubkey_parse(&elem2, in, size));
        ge_equals_ge(&elem,&elem2);
        /* Check that the X9.62 hybrid type is checked. */
        in[0] = secp256k1_rand_bits(1) ? 6 : 7;
        res = secp256k1_eckey_pubkey_parse(&elem2, in, size);
        if (firstb == 2 || firstb == 3) {
            if (in[0] == firstb + 4) {
              CHECK(res);
            } else {
              CHECK(!res);
            }
        }
        if (res) {
            ge_equals_ge(&elem,&elem2);
            CHECK(secp256k1_eckey_pubkey_serialize(&elem, out, &size, 0));
            CHECK(memcmp(&in[1], &out[1], 64) == 0);
        }
    }
}

void run_random_pubkeys(void) {
    int i;
    for (i = 0; i < 10*count; i++) {
        test_random_pubkeys();
    }
}

void run_ecdsa_end_to_end(void) {
    int i;
    for (i = 0; i < 64*count; i++) {
        test_ecdsa_end_to_end();
    }
}

int test_ecdsa_der_parse(const unsigned char *sig, size_t siglen, int certainly_der, int certainly_not_der) {
    static const unsigned char zeroes[32] = {0};
#ifdef ENABLE_OPENSSL_TESTS
    static const unsigned char max_scalar[32] = {
        0xff, 0xff, 0xff, 0xff, 0xff, 0xff, 0xff, 0xff,
        0xff, 0xff, 0xff, 0xff, 0xff, 0xff, 0xff, 0xfe,
        0xba, 0xae, 0xdc, 0xe6, 0xaf, 0x48, 0xa0, 0x3b,
        0xbf, 0xd2, 0x5e, 0x8c, 0xd0, 0x36, 0x41, 0x40
    };
#endif

    int ret = 0;

    secp256k1_ecdsa_signature sig_der;
    unsigned char roundtrip_der[2048];
    unsigned char compact_der[64];
    size_t len_der = 2048;
    int parsed_der = 0, valid_der = 0, roundtrips_der = 0;

    secp256k1_ecdsa_signature sig_der_lax;
    unsigned char roundtrip_der_lax[2048];
    unsigned char compact_der_lax[64];
    size_t len_der_lax = 2048;
    int parsed_der_lax = 0, valid_der_lax = 0, roundtrips_der_lax = 0;

#ifdef ENABLE_OPENSSL_TESTS
    ECDSA_SIG *sig_openssl;
    const BIGNUM *r = NULL, *s = NULL;
    const unsigned char *sigptr;
    unsigned char roundtrip_openssl[2048];
    int len_openssl = 2048;
    int parsed_openssl, valid_openssl = 0, roundtrips_openssl = 0;
#endif

    parsed_der = secp256k1_ecdsa_signature_parse_der(ctx, &sig_der, sig, siglen);
    if (parsed_der) {
        ret |= (!secp256k1_ecdsa_signature_serialize_compact(ctx, compact_der, &sig_der)) << 0;
        valid_der = (memcmp(compact_der, zeroes, 32) != 0) && (memcmp(compact_der + 32, zeroes, 32) != 0);
    }
    if (valid_der) {
        ret |= (!secp256k1_ecdsa_signature_serialize_der(ctx, roundtrip_der, &len_der, &sig_der)) << 1;
        roundtrips_der = (len_der == siglen) && memcmp(roundtrip_der, sig, siglen) == 0;
    }

    parsed_der_lax = ecdsa_signature_parse_der_lax(ctx, &sig_der_lax, sig, siglen);
    if (parsed_der_lax) {
        ret |= (!secp256k1_ecdsa_signature_serialize_compact(ctx, compact_der_lax, &sig_der_lax)) << 10;
        valid_der_lax = (memcmp(compact_der_lax, zeroes, 32) != 0) && (memcmp(compact_der_lax + 32, zeroes, 32) != 0);
    }
    if (valid_der_lax) {
        ret |= (!secp256k1_ecdsa_signature_serialize_der(ctx, roundtrip_der_lax, &len_der_lax, &sig_der_lax)) << 11;
        roundtrips_der_lax = (len_der_lax == siglen) && memcmp(roundtrip_der_lax, sig, siglen) == 0;
    }

    if (certainly_der) {
        ret |= (!parsed_der) << 2;
    }
    if (certainly_not_der) {
        ret |= (parsed_der) << 17;
    }
    if (valid_der) {
        ret |= (!roundtrips_der) << 3;
    }

    if (valid_der) {
        ret |= (!roundtrips_der_lax) << 12;
        ret |= (len_der != len_der_lax) << 13;
        ret |= ((len_der != len_der_lax) || (memcmp(roundtrip_der_lax, roundtrip_der, len_der) != 0)) << 14;
    }
    ret |= (roundtrips_der != roundtrips_der_lax) << 15;
    if (parsed_der) {
        ret |= (!parsed_der_lax) << 16;
    }

#ifdef ENABLE_OPENSSL_TESTS
    sig_openssl = ECDSA_SIG_new();
    sigptr = sig;
    parsed_openssl = (d2i_ECDSA_SIG(&sig_openssl, &sigptr, siglen) != NULL);
    if (parsed_openssl) {
        ECDSA_SIG_get0(sig_openssl, &r, &s);
        valid_openssl = !BN_is_negative(r) && !BN_is_negative(s) && BN_num_bits(r) > 0 && BN_num_bits(r) <= 256 && BN_num_bits(s) > 0 && BN_num_bits(s) <= 256;
        if (valid_openssl) {
            unsigned char tmp[32] = {0};
            BN_bn2bin(r, tmp + 32 - BN_num_bytes(r));
            valid_openssl = memcmp(tmp, max_scalar, 32) < 0;
        }
        if (valid_openssl) {
            unsigned char tmp[32] = {0};
            BN_bn2bin(s, tmp + 32 - BN_num_bytes(s));
            valid_openssl = memcmp(tmp, max_scalar, 32) < 0;
        }
    }
    len_openssl = i2d_ECDSA_SIG(sig_openssl, NULL);
    if (len_openssl <= 2048) {
        unsigned char *ptr = roundtrip_openssl;
        CHECK(i2d_ECDSA_SIG(sig_openssl, &ptr) == len_openssl);
        roundtrips_openssl = valid_openssl && ((size_t)len_openssl == siglen) && (memcmp(roundtrip_openssl, sig, siglen) == 0);
    } else {
        len_openssl = 0;
    }
    ECDSA_SIG_free(sig_openssl);

    ret |= (parsed_der && !parsed_openssl) << 4;
    ret |= (valid_der && !valid_openssl) << 5;
    ret |= (roundtrips_openssl && !parsed_der) << 6;
    ret |= (roundtrips_der != roundtrips_openssl) << 7;
    if (roundtrips_openssl) {
        ret |= (len_der != (size_t)len_openssl) << 8;
        ret |= ((len_der != (size_t)len_openssl) || (memcmp(roundtrip_der, roundtrip_openssl, len_der) != 0)) << 9;
    }
#endif
    return ret;
}

static void assign_big_endian(unsigned char *ptr, size_t ptrlen, uint32_t val) {
    size_t i;
    for (i = 0; i < ptrlen; i++) {
        int shift = ptrlen - 1 - i;
        if (shift >= 4) {
            ptr[i] = 0;
        } else {
            ptr[i] = (val >> shift) & 0xFF;
        }
    }
}

static void damage_array(unsigned char *sig, size_t *len) {
    int pos;
    int action = secp256k1_rand_bits(3);
    if (action < 1 && *len > 3) {
        /* Delete a byte. */
        pos = secp256k1_rand_int(*len);
        memmove(sig + pos, sig + pos + 1, *len - pos - 1);
        (*len)--;
        return;
    } else if (action < 2 && *len < 2048) {
        /* Insert a byte. */
        pos = secp256k1_rand_int(1 + *len);
        memmove(sig + pos + 1, sig + pos, *len - pos);
        sig[pos] = secp256k1_rand_bits(8);
        (*len)++;
        return;
    } else if (action < 4) {
        /* Modify a byte. */
        sig[secp256k1_rand_int(*len)] += 1 + secp256k1_rand_int(255);
        return;
    } else { /* action < 8 */
        /* Modify a bit. */
        sig[secp256k1_rand_int(*len)] ^= 1 << secp256k1_rand_bits(3);
        return;
    }
}

static void random_ber_signature(unsigned char *sig, size_t *len, int* certainly_der, int* certainly_not_der) {
    int der;
    int nlow[2], nlen[2], nlenlen[2], nhbit[2], nhbyte[2], nzlen[2];
    size_t tlen, elen, glen;
    int indet;
    int n;

    *len = 0;
    der = secp256k1_rand_bits(2) == 0;
    *certainly_der = der;
    *certainly_not_der = 0;
    indet = der ? 0 : secp256k1_rand_int(10) == 0;

    for (n = 0; n < 2; n++) {
        /* We generate two classes of numbers: nlow==1 "low" ones (up to 32 bytes), nlow==0 "high" ones (32 bytes with 129 top bits set, or larger than 32 bytes) */
        nlow[n] = der ? 1 : (secp256k1_rand_bits(3) != 0);
        /* The length of the number in bytes (the first byte of which will always be nonzero) */
        nlen[n] = nlow[n] ? secp256k1_rand_int(33) : 32 + secp256k1_rand_int(200) * secp256k1_rand_int(8) / 8;
        CHECK(nlen[n] <= 232);
        /* The top bit of the number. */
        nhbit[n] = (nlow[n] == 0 && nlen[n] == 32) ? 1 : (nlen[n] == 0 ? 0 : secp256k1_rand_bits(1));
        /* The top byte of the number (after the potential hardcoded 16 0xFF characters for "high" 32 bytes numbers) */
        nhbyte[n] = nlen[n] == 0 ? 0 : (nhbit[n] ? 128 + secp256k1_rand_bits(7) : 1 + secp256k1_rand_int(127));
        /* The number of zero bytes in front of the number (which is 0 or 1 in case of DER, otherwise we extend up to 300 bytes) */
        nzlen[n] = der ? ((nlen[n] == 0 || nhbit[n]) ? 1 : 0) : (nlow[n] ? secp256k1_rand_int(3) : secp256k1_rand_int(300 - nlen[n]) * secp256k1_rand_int(8) / 8);
        if (nzlen[n] > ((nlen[n] == 0 || nhbit[n]) ? 1 : 0)) {
            *certainly_not_der = 1;
        }
        CHECK(nlen[n] + nzlen[n] <= 300);
        /* The length of the length descriptor for the number. 0 means short encoding, anything else is long encoding. */
        nlenlen[n] = nlen[n] + nzlen[n] < 128 ? 0 : (nlen[n] + nzlen[n] < 256 ? 1 : 2);
        if (!der) {
            /* nlenlen[n] max 127 bytes */
            int add = secp256k1_rand_int(127 - nlenlen[n]) * secp256k1_rand_int(16) * secp256k1_rand_int(16) / 256;
            nlenlen[n] += add;
            if (add != 0) {
                *certainly_not_der = 1;
            }
        }
        CHECK(nlen[n] + nzlen[n] + nlenlen[n] <= 427);
    }

    /* The total length of the data to go, so far */
    tlen = 2 + nlenlen[0] + nlen[0] + nzlen[0] + 2 + nlenlen[1] + nlen[1] + nzlen[1];
    CHECK(tlen <= 856);

    /* The length of the garbage inside the tuple. */
    elen = (der || indet) ? 0 : secp256k1_rand_int(980 - tlen) * secp256k1_rand_int(8) / 8;
    if (elen != 0) {
        *certainly_not_der = 1;
    }
    tlen += elen;
    CHECK(tlen <= 980);

    /* The length of the garbage after the end of the tuple. */
    glen = der ? 0 : secp256k1_rand_int(990 - tlen) * secp256k1_rand_int(8) / 8;
    if (glen != 0) {
        *certainly_not_der = 1;
    }
    CHECK(tlen + glen <= 990);

    /* Write the tuple header. */
    sig[(*len)++] = 0x30;
    if (indet) {
        /* Indeterminate length */
        sig[(*len)++] = 0x80;
        *certainly_not_der = 1;
    } else {
        int tlenlen = tlen < 128 ? 0 : (tlen < 256 ? 1 : 2);
        if (!der) {
            int add = secp256k1_rand_int(127 - tlenlen) * secp256k1_rand_int(16) * secp256k1_rand_int(16) / 256;
            tlenlen += add;
            if (add != 0) {
                *certainly_not_der = 1;
            }
        }
        if (tlenlen == 0) {
            /* Short length notation */
            sig[(*len)++] = tlen;
        } else {
            /* Long length notation */
            sig[(*len)++] = 128 + tlenlen;
            assign_big_endian(sig + *len, tlenlen, tlen);
            *len += tlenlen;
        }
        tlen += tlenlen;
    }
    tlen += 2;
    CHECK(tlen + glen <= 1119);

    for (n = 0; n < 2; n++) {
        /* Write the integer header. */
        sig[(*len)++] = 0x02;
        if (nlenlen[n] == 0) {
            /* Short length notation */
            sig[(*len)++] = nlen[n] + nzlen[n];
        } else {
            /* Long length notation. */
            sig[(*len)++] = 128 + nlenlen[n];
            assign_big_endian(sig + *len, nlenlen[n], nlen[n] + nzlen[n]);
            *len += nlenlen[n];
        }
        /* Write zero padding */
        while (nzlen[n] > 0) {
            sig[(*len)++] = 0x00;
            nzlen[n]--;
        }
        if (nlen[n] == 32 && !nlow[n]) {
            /* Special extra 16 0xFF bytes in "high" 32-byte numbers */
            int i;
            for (i = 0; i < 16; i++) {
                sig[(*len)++] = 0xFF;
            }
            nlen[n] -= 16;
        }
        /* Write first byte of number */
        if (nlen[n] > 0) {
            sig[(*len)++] = nhbyte[n];
            nlen[n]--;
        }
        /* Generate remaining random bytes of number */
        secp256k1_rand_bytes_test(sig + *len, nlen[n]);
        *len += nlen[n];
        nlen[n] = 0;
    }

    /* Generate random garbage inside tuple. */
    secp256k1_rand_bytes_test(sig + *len, elen);
    *len += elen;

    /* Generate end-of-contents bytes. */
    if (indet) {
        sig[(*len)++] = 0;
        sig[(*len)++] = 0;
        tlen += 2;
    }
    CHECK(tlen + glen <= 1121);

    /* Generate random garbage outside tuple. */
    secp256k1_rand_bytes_test(sig + *len, glen);
    *len += glen;
    tlen += glen;
    CHECK(tlen <= 1121);
    CHECK(tlen == *len);
}

void run_ecdsa_der_parse(void) {
    int i,j;
    for (i = 0; i < 200 * count; i++) {
        unsigned char buffer[2048];
        size_t buflen = 0;
        int certainly_der = 0;
        int certainly_not_der = 0;
        random_ber_signature(buffer, &buflen, &certainly_der, &certainly_not_der);
        CHECK(buflen <= 2048);
        for (j = 0; j < 16; j++) {
            int ret = 0;
            if (j > 0) {
                damage_array(buffer, &buflen);
                /* We don't know anything anymore about the DERness of the result */
                certainly_der = 0;
                certainly_not_der = 0;
            }
            ret = test_ecdsa_der_parse(buffer, buflen, certainly_der, certainly_not_der);
            if (ret != 0) {
                size_t k;
                fprintf(stderr, "Failure %x on ", ret);
                for (k = 0; k < buflen; k++) {
                    fprintf(stderr, "%02x ", buffer[k]);
                }
                fprintf(stderr, "\n");
            }
            CHECK(ret == 0);
        }
    }
}

/* Tests several edge cases. */
void test_ecdsa_edge_cases(void) {
    int t;
    secp256k1_ecdsa_signature sig;

    /* Test the case where ECDSA recomputes a point that is infinity. */
    {
        secp256k1_gej keyj;
        secp256k1_ge key;
        secp256k1_scalar msg;
        secp256k1_scalar sr, ss;
        secp256k1_scalar_set_int(&ss, 1);
        secp256k1_scalar_negate(&ss, &ss);
        secp256k1_scalar_inverse(&ss, &ss);
        secp256k1_scalar_set_int(&sr, 1);
        secp256k1_ecmult_gen(&ctx->ecmult_gen_ctx, &keyj, &sr);
        secp256k1_ge_set_gej(&key, &keyj);
        msg = ss;
        CHECK(secp256k1_ecdsa_sig_verify(&ctx->ecmult_ctx, &sr, &ss, &key, &msg) == 0);
    }

    /* Verify signature with r of zero fails. */
    {
        const unsigned char pubkey_mods_zero[33] = {
            0x02, 0xff, 0xff, 0xff, 0xff, 0xff, 0xff, 0xff,
            0xff, 0xff, 0xff, 0xff, 0xff, 0xff, 0xff, 0xff,
            0xfe, 0xba, 0xae, 0xdc, 0xe6, 0xaf, 0x48, 0xa0,
            0x3b, 0xbf, 0xd2, 0x5e, 0x8c, 0xd0, 0x36, 0x41,
            0x41
        };
        secp256k1_ge key;
        secp256k1_scalar msg;
        secp256k1_scalar sr, ss;
        secp256k1_scalar_set_int(&ss, 1);
        secp256k1_scalar_set_int(&msg, 0);
        secp256k1_scalar_set_int(&sr, 0);
        CHECK(secp256k1_eckey_pubkey_parse(&key, pubkey_mods_zero, 33));
        CHECK(secp256k1_ecdsa_sig_verify(&ctx->ecmult_ctx, &sr, &ss, &key, &msg) == 0);
    }

    /* Verify signature with s of zero fails. */
    {
        const unsigned char pubkey[33] = {
            0x02, 0x00, 0x00, 0x00, 0x00, 0x00, 0x00, 0x00,
            0x00, 0x00, 0x00, 0x00, 0x00, 0x00, 0x00, 0x00,
            0x00, 0x00, 0x00, 0x00, 0x00, 0x00, 0x00, 0x00,
            0x00, 0x00, 0x00, 0x00, 0x00, 0x00, 0x00, 0x00,
            0x01
        };
        secp256k1_ge key;
        secp256k1_scalar msg;
        secp256k1_scalar sr, ss;
        secp256k1_scalar_set_int(&ss, 0);
        secp256k1_scalar_set_int(&msg, 0);
        secp256k1_scalar_set_int(&sr, 1);
        CHECK(secp256k1_eckey_pubkey_parse(&key, pubkey, 33));
        CHECK(secp256k1_ecdsa_sig_verify(&ctx->ecmult_ctx, &sr, &ss, &key, &msg) == 0);
    }

    /* Verify signature with message 0 passes. */
    {
        const unsigned char pubkey[33] = {
            0x02, 0x00, 0x00, 0x00, 0x00, 0x00, 0x00, 0x00,
            0x00, 0x00, 0x00, 0x00, 0x00, 0x00, 0x00, 0x00,
            0x00, 0x00, 0x00, 0x00, 0x00, 0x00, 0x00, 0x00,
            0x00, 0x00, 0x00, 0x00, 0x00, 0x00, 0x00, 0x00,
            0x02
        };
        const unsigned char pubkey2[33] = {
            0x02, 0xff, 0xff, 0xff, 0xff, 0xff, 0xff, 0xff,
            0xff, 0xff, 0xff, 0xff, 0xff, 0xff, 0xff, 0xff,
            0xfe, 0xba, 0xae, 0xdc, 0xe6, 0xaf, 0x48, 0xa0,
            0x3b, 0xbf, 0xd2, 0x5e, 0x8c, 0xd0, 0x36, 0x41,
            0x43
        };
        secp256k1_ge key;
        secp256k1_ge key2;
        secp256k1_scalar msg;
        secp256k1_scalar sr, ss;
        secp256k1_scalar_set_int(&ss, 2);
        secp256k1_scalar_set_int(&msg, 0);
        secp256k1_scalar_set_int(&sr, 2);
        CHECK(secp256k1_eckey_pubkey_parse(&key, pubkey, 33));
        CHECK(secp256k1_eckey_pubkey_parse(&key2, pubkey2, 33));
        CHECK(secp256k1_ecdsa_sig_verify(&ctx->ecmult_ctx, &sr, &ss, &key, &msg) == 1);
        CHECK(secp256k1_ecdsa_sig_verify(&ctx->ecmult_ctx, &sr, &ss, &key2, &msg) == 1);
        secp256k1_scalar_negate(&ss, &ss);
        CHECK(secp256k1_ecdsa_sig_verify(&ctx->ecmult_ctx, &sr, &ss, &key, &msg) == 1);
        CHECK(secp256k1_ecdsa_sig_verify(&ctx->ecmult_ctx, &sr, &ss, &key2, &msg) == 1);
        secp256k1_scalar_set_int(&ss, 1);
        CHECK(secp256k1_ecdsa_sig_verify(&ctx->ecmult_ctx, &sr, &ss, &key, &msg) == 0);
        CHECK(secp256k1_ecdsa_sig_verify(&ctx->ecmult_ctx, &sr, &ss, &key2, &msg) == 0);
    }

    /* Verify signature with message 1 passes. */
    {
        const unsigned char pubkey[33] = {
            0x02, 0x14, 0x4e, 0x5a, 0x58, 0xef, 0x5b, 0x22,
            0x6f, 0xd2, 0xe2, 0x07, 0x6a, 0x77, 0xcf, 0x05,
            0xb4, 0x1d, 0xe7, 0x4a, 0x30, 0x98, 0x27, 0x8c,
            0x93, 0xe6, 0xe6, 0x3c, 0x0b, 0xc4, 0x73, 0x76,
            0x25
        };
        const unsigned char pubkey2[33] = {
            0x02, 0x8a, 0xd5, 0x37, 0xed, 0x73, 0xd9, 0x40,
            0x1d, 0xa0, 0x33, 0xd2, 0xdc, 0xf0, 0xaf, 0xae,
            0x34, 0xcf, 0x5f, 0x96, 0x4c, 0x73, 0x28, 0x0f,
            0x92, 0xc0, 0xf6, 0x9d, 0xd9, 0xb2, 0x09, 0x10,
            0x62
        };
        const unsigned char csr[32] = {
            0x00, 0x00, 0x00, 0x00, 0x00, 0x00, 0x00, 0x00,
            0x00, 0x00, 0x00, 0x00, 0x00, 0x00, 0x00, 0x01,
            0x45, 0x51, 0x23, 0x19, 0x50, 0xb7, 0x5f, 0xc4,
            0x40, 0x2d, 0xa1, 0x72, 0x2f, 0xc9, 0xba, 0xeb
        };
        secp256k1_ge key;
        secp256k1_ge key2;
        secp256k1_scalar msg;
        secp256k1_scalar sr, ss;
        secp256k1_scalar_set_int(&ss, 1);
        secp256k1_scalar_set_int(&msg, 1);
        secp256k1_scalar_set_b32(&sr, csr, NULL);
        CHECK(secp256k1_eckey_pubkey_parse(&key, pubkey, 33));
        CHECK(secp256k1_eckey_pubkey_parse(&key2, pubkey2, 33));
        CHECK(secp256k1_ecdsa_sig_verify(&ctx->ecmult_ctx, &sr, &ss, &key, &msg) == 1);
        CHECK(secp256k1_ecdsa_sig_verify(&ctx->ecmult_ctx, &sr, &ss, &key2, &msg) == 1);
        secp256k1_scalar_negate(&ss, &ss);
        CHECK(secp256k1_ecdsa_sig_verify(&ctx->ecmult_ctx, &sr, &ss, &key, &msg) == 1);
        CHECK(secp256k1_ecdsa_sig_verify(&ctx->ecmult_ctx, &sr, &ss, &key2, &msg) == 1);
        secp256k1_scalar_set_int(&ss, 2);
        secp256k1_scalar_inverse_var(&ss, &ss);
        CHECK(secp256k1_ecdsa_sig_verify(&ctx->ecmult_ctx, &sr, &ss, &key, &msg) == 0);
        CHECK(secp256k1_ecdsa_sig_verify(&ctx->ecmult_ctx, &sr, &ss, &key2, &msg) == 0);
    }

    /* Verify signature with message -1 passes. */
    {
        const unsigned char pubkey[33] = {
            0x03, 0xaf, 0x97, 0xff, 0x7d, 0x3a, 0xf6, 0xa0,
            0x02, 0x94, 0xbd, 0x9f, 0x4b, 0x2e, 0xd7, 0x52,
            0x28, 0xdb, 0x49, 0x2a, 0x65, 0xcb, 0x1e, 0x27,
            0x57, 0x9c, 0xba, 0x74, 0x20, 0xd5, 0x1d, 0x20,
            0xf1
        };
        const unsigned char csr[32] = {
            0x00, 0x00, 0x00, 0x00, 0x00, 0x00, 0x00, 0x00,
            0x00, 0x00, 0x00, 0x00, 0x00, 0x00, 0x00, 0x01,
            0x45, 0x51, 0x23, 0x19, 0x50, 0xb7, 0x5f, 0xc4,
            0x40, 0x2d, 0xa1, 0x72, 0x2f, 0xc9, 0xba, 0xee
        };
        secp256k1_ge key;
        secp256k1_scalar msg;
        secp256k1_scalar sr, ss;
        secp256k1_scalar_set_int(&ss, 1);
        secp256k1_scalar_set_int(&msg, 1);
        secp256k1_scalar_negate(&msg, &msg);
        secp256k1_scalar_set_b32(&sr, csr, NULL);
        CHECK(secp256k1_eckey_pubkey_parse(&key, pubkey, 33));
        CHECK(secp256k1_ecdsa_sig_verify(&ctx->ecmult_ctx, &sr, &ss, &key, &msg) == 1);
        secp256k1_scalar_negate(&ss, &ss);
        CHECK(secp256k1_ecdsa_sig_verify(&ctx->ecmult_ctx, &sr, &ss, &key, &msg) == 1);
        secp256k1_scalar_set_int(&ss, 3);
        secp256k1_scalar_inverse_var(&ss, &ss);
        CHECK(secp256k1_ecdsa_sig_verify(&ctx->ecmult_ctx, &sr, &ss, &key, &msg) == 0);
    }

    /* Signature where s would be zero. */
    {
        secp256k1_pubkey pubkey;
        size_t siglen;
        int32_t ecount;
        unsigned char signature[72];
        static const unsigned char nonce[32] = {
            0x00, 0x00, 0x00, 0x00, 0x00, 0x00, 0x00, 0x00,
            0x00, 0x00, 0x00, 0x00, 0x00, 0x00, 0x00, 0x00,
            0x00, 0x00, 0x00, 0x00, 0x00, 0x00, 0x00, 0x00,
            0x00, 0x00, 0x00, 0x00, 0x00, 0x00, 0x00, 0x01,
        };
        static const unsigned char nonce2[32] = {
            0xFF,0xFF,0xFF,0xFF,0xFF,0xFF,0xFF,0xFF,
            0xFF,0xFF,0xFF,0xFF,0xFF,0xFF,0xFF,0xFE,
            0xBA,0xAE,0xDC,0xE6,0xAF,0x48,0xA0,0x3B,
            0xBF,0xD2,0x5E,0x8C,0xD0,0x36,0x41,0x40
        };
        const unsigned char key[32] = {
            0x00, 0x00, 0x00, 0x00, 0x00, 0x00, 0x00, 0x00,
            0x00, 0x00, 0x00, 0x00, 0x00, 0x00, 0x00, 0x00,
            0x00, 0x00, 0x00, 0x00, 0x00, 0x00, 0x00, 0x00,
            0x00, 0x00, 0x00, 0x00, 0x00, 0x00, 0x00, 0x01,
        };
        unsigned char msg[32] = {
            0x86, 0x41, 0x99, 0x81, 0x06, 0x23, 0x44, 0x53,
            0xaa, 0x5f, 0x9d, 0x6a, 0x31, 0x78, 0xf4, 0xf7,
            0xb8, 0x12, 0xe0, 0x0b, 0x81, 0x7a, 0x77, 0x62,
            0x65, 0xdf, 0xdd, 0x31, 0xb9, 0x3e, 0x29, 0xa9,
        };
        ecount = 0;
        secp256k1_context_set_illegal_callback(ctx, counting_illegal_callback_fn, &ecount);
        CHECK(secp256k1_ecdsa_sign(ctx, &sig, msg, key, precomputed_nonce_function, nonce) == 0);
        CHECK(secp256k1_ecdsa_sign(ctx, &sig, msg, key, precomputed_nonce_function, nonce2) == 0);
        msg[31] = 0xaa;
        CHECK(secp256k1_ecdsa_sign(ctx, &sig, msg, key, precomputed_nonce_function, nonce) == 1);
        CHECK(ecount == 0);
        CHECK(secp256k1_ecdsa_sign(ctx, NULL, msg, key, precomputed_nonce_function, nonce2) == 0);
        CHECK(ecount == 1);
        CHECK(secp256k1_ecdsa_sign(ctx, &sig, NULL, key, precomputed_nonce_function, nonce2) == 0);
        CHECK(ecount == 2);
        CHECK(secp256k1_ecdsa_sign(ctx, &sig, msg, NULL, precomputed_nonce_function, nonce2) == 0);
        CHECK(ecount == 3);
        CHECK(secp256k1_ecdsa_sign(ctx, &sig, msg, key, precomputed_nonce_function, nonce2) == 1);
        CHECK(secp256k1_ec_pubkey_create(ctx, &pubkey, key) == 1);
        CHECK(secp256k1_ecdsa_verify(ctx, NULL, msg, &pubkey) == 0);
        CHECK(ecount == 4);
        CHECK(secp256k1_ecdsa_verify(ctx, &sig, NULL, &pubkey) == 0);
        CHECK(ecount == 5);
        CHECK(secp256k1_ecdsa_verify(ctx, &sig, msg, NULL) == 0);
        CHECK(ecount == 6);
        CHECK(secp256k1_ecdsa_verify(ctx, &sig, msg, &pubkey) == 1);
        CHECK(ecount == 6);
        CHECK(secp256k1_ec_pubkey_create(ctx, &pubkey, NULL) == 0);
        CHECK(ecount == 7);
        /* That pubkeyload fails via an ARGCHECK is a little odd but makes sense because pubkeys are an opaque data type. */
        CHECK(secp256k1_ecdsa_verify(ctx, &sig, msg, &pubkey) == 0);
        CHECK(ecount == 8);
        siglen = 72;
        CHECK(secp256k1_ecdsa_signature_serialize_der(ctx, NULL, &siglen, &sig) == 0);
        CHECK(ecount == 9);
        CHECK(secp256k1_ecdsa_signature_serialize_der(ctx, signature, NULL, &sig) == 0);
        CHECK(ecount == 10);
        CHECK(secp256k1_ecdsa_signature_serialize_der(ctx, signature, &siglen, NULL) == 0);
        CHECK(ecount == 11);
        CHECK(secp256k1_ecdsa_signature_serialize_der(ctx, signature, &siglen, &sig) == 1);
        CHECK(ecount == 11);
        CHECK(secp256k1_ecdsa_signature_parse_der(ctx, NULL, signature, siglen) == 0);
        CHECK(ecount == 12);
        CHECK(secp256k1_ecdsa_signature_parse_der(ctx, &sig, NULL, siglen) == 0);
        CHECK(ecount == 13);
        CHECK(secp256k1_ecdsa_signature_parse_der(ctx, &sig, signature, siglen) == 1);
        CHECK(ecount == 13);
        siglen = 10;
        /* Too little room for a signature does not fail via ARGCHECK. */
        CHECK(secp256k1_ecdsa_signature_serialize_der(ctx, signature, &siglen, &sig) == 0);
        CHECK(ecount == 13);
        ecount = 0;
        CHECK(secp256k1_ecdsa_signature_normalize(ctx, NULL, NULL) == 0);
        CHECK(ecount == 1);
        CHECK(secp256k1_ecdsa_signature_serialize_compact(ctx, NULL, &sig) == 0);
        CHECK(ecount == 2);
        CHECK(secp256k1_ecdsa_signature_serialize_compact(ctx, signature, NULL) == 0);
        CHECK(ecount == 3);
        CHECK(secp256k1_ecdsa_signature_serialize_compact(ctx, signature, &sig) == 1);
        CHECK(ecount == 3);
        CHECK(secp256k1_ecdsa_signature_parse_compact(ctx, NULL, signature) == 0);
        CHECK(ecount == 4);
        CHECK(secp256k1_ecdsa_signature_parse_compact(ctx, &sig, NULL) == 0);
        CHECK(ecount == 5);
        CHECK(secp256k1_ecdsa_signature_parse_compact(ctx, &sig, signature) == 1);
        CHECK(ecount == 5);
        memset(signature, 255, 64);
        CHECK(secp256k1_ecdsa_signature_parse_compact(ctx, &sig, signature) == 0);
        CHECK(ecount == 5);
        secp256k1_context_set_illegal_callback(ctx, NULL, NULL);
    }

    /* Nonce function corner cases. */
    for (t = 0; t < 2; t++) {
        static const unsigned char zero[32] = {0x00};
        int i;
        unsigned char key[32];
        unsigned char msg[32];
        secp256k1_ecdsa_signature sig2;
        secp256k1_scalar sr[512], ss;
        const unsigned char *extra;
        extra = t == 0 ? NULL : zero;
        memset(msg, 0, 32);
        msg[31] = 1;
        /* High key results in signature failure. */
        memset(key, 0xFF, 32);
        CHECK(secp256k1_ecdsa_sign(ctx, &sig, msg, key, NULL, extra) == 0);
        CHECK(is_empty_signature(&sig));
        /* Zero key results in signature failure. */
        memset(key, 0, 32);
        CHECK(secp256k1_ecdsa_sign(ctx, &sig, msg, key, NULL, extra) == 0);
        CHECK(is_empty_signature(&sig));
        /* Nonce function failure results in signature failure. */
        key[31] = 1;
        CHECK(secp256k1_ecdsa_sign(ctx, &sig, msg, key, nonce_function_test_fail, extra) == 0);
        CHECK(is_empty_signature(&sig));
        /* The retry loop successfully makes its way to the first good value. */
        CHECK(secp256k1_ecdsa_sign(ctx, &sig, msg, key, nonce_function_test_retry, extra) == 1);
        CHECK(!is_empty_signature(&sig));
        CHECK(secp256k1_ecdsa_sign(ctx, &sig2, msg, key, nonce_function_rfc6979, extra) == 1);
        CHECK(!is_empty_signature(&sig2));
        CHECK(memcmp(&sig, &sig2, sizeof(sig)) == 0);
        /* The default nonce function is deterministic. */
        CHECK(secp256k1_ecdsa_sign(ctx, &sig2, msg, key, NULL, extra) == 1);
        CHECK(!is_empty_signature(&sig2));
        CHECK(memcmp(&sig, &sig2, sizeof(sig)) == 0);
        /* The default nonce function changes output with different messages. */
        for(i = 0; i < 256; i++) {
            int j;
            msg[0] = i;
            CHECK(secp256k1_ecdsa_sign(ctx, &sig2, msg, key, NULL, extra) == 1);
            CHECK(!is_empty_signature(&sig2));
            secp256k1_ecdsa_signature_load(ctx, &sr[i], &ss, &sig2);
            for (j = 0; j < i; j++) {
                CHECK(!secp256k1_scalar_eq(&sr[i], &sr[j]));
            }
        }
        msg[0] = 0;
        msg[31] = 2;
        /* The default nonce function changes output with different keys. */
        for(i = 256; i < 512; i++) {
            int j;
            key[0] = i - 256;
            CHECK(secp256k1_ecdsa_sign(ctx, &sig2, msg, key, NULL, extra) == 1);
            CHECK(!is_empty_signature(&sig2));
            secp256k1_ecdsa_signature_load(ctx, &sr[i], &ss, &sig2);
            for (j = 0; j < i; j++) {
                CHECK(!secp256k1_scalar_eq(&sr[i], &sr[j]));
            }
        }
        key[0] = 0;
    }

    {
        /* Check that optional nonce arguments do not have equivalent effect. */
        const unsigned char zeros[32] = {0};
        unsigned char nonce[32];
        unsigned char nonce2[32];
        unsigned char nonce3[32];
        unsigned char nonce4[32];
        VG_UNDEF(nonce,32);
        VG_UNDEF(nonce2,32);
        VG_UNDEF(nonce3,32);
        VG_UNDEF(nonce4,32);
        CHECK(nonce_function_rfc6979(nonce, zeros, zeros, NULL, NULL, 0) == 1);
        VG_CHECK(nonce,32);
        CHECK(nonce_function_rfc6979(nonce2, zeros, zeros, zeros, NULL, 0) == 1);
        VG_CHECK(nonce2,32);
        CHECK(nonce_function_rfc6979(nonce3, zeros, zeros, NULL, (void *)zeros, 0) == 1);
        VG_CHECK(nonce3,32);
        CHECK(nonce_function_rfc6979(nonce4, zeros, zeros, zeros, (void *)zeros, 0) == 1);
        VG_CHECK(nonce4,32);
        CHECK(memcmp(nonce, nonce2, 32) != 0);
        CHECK(memcmp(nonce, nonce3, 32) != 0);
        CHECK(memcmp(nonce, nonce4, 32) != 0);
        CHECK(memcmp(nonce2, nonce3, 32) != 0);
        CHECK(memcmp(nonce2, nonce4, 32) != 0);
        CHECK(memcmp(nonce3, nonce4, 32) != 0);
    }


    /* Privkey export where pubkey is the point at infinity. */
    {
        unsigned char privkey[300];
        unsigned char seckey[32] = {
            0xff, 0xff, 0xff, 0xff, 0xff, 0xff, 0xff, 0xff,
            0xff, 0xff, 0xff, 0xff, 0xff, 0xff, 0xff, 0xfe,
            0xba, 0xae, 0xdc, 0xe6, 0xaf, 0x48, 0xa0, 0x3b,
            0xbf, 0xd2, 0x5e, 0x8c, 0xd0, 0x36, 0x41, 0x41,
        };
        size_t outlen = 300;
        CHECK(!ec_privkey_export_der(ctx, privkey, &outlen, seckey, 0));
        outlen = 300;
        CHECK(!ec_privkey_export_der(ctx, privkey, &outlen, seckey, 1));
    }
}

void run_ecdsa_edge_cases(void) {
    test_ecdsa_edge_cases();
}

#ifdef ENABLE_OPENSSL_TESTS
EC_KEY *get_openssl_key(const unsigned char *key32) {
    unsigned char privkey[300];
    size_t privkeylen;
    const unsigned char* pbegin = privkey;
    int compr = secp256k1_rand_bits(1);
    EC_KEY *ec_key = EC_KEY_new_by_curve_name(NID_secp256k1);
    CHECK(ec_privkey_export_der(ctx, privkey, &privkeylen, key32, compr));
    CHECK(d2i_ECPrivateKey(&ec_key, &pbegin, privkeylen));
    CHECK(EC_KEY_check_key(ec_key));
    return ec_key;
}

void test_ecdsa_openssl(void) {
    secp256k1_gej qj;
    secp256k1_ge q;
    secp256k1_scalar sigr, sigs;
    secp256k1_scalar one;
    secp256k1_scalar msg2;
    secp256k1_scalar key, msg;
    EC_KEY *ec_key;
    unsigned int sigsize = 80;
    size_t secp_sigsize = 80;
    unsigned char message[32];
    unsigned char signature[80];
    unsigned char key32[32];
    secp256k1_rand256_test(message);
    secp256k1_scalar_set_b32(&msg, message, NULL);
    random_scalar_order_test(&key);
    secp256k1_scalar_get_b32(key32, &key);
    secp256k1_ecmult_gen(&ctx->ecmult_gen_ctx, &qj, &key);
    secp256k1_ge_set_gej(&q, &qj);
    ec_key = get_openssl_key(key32);
    CHECK(ec_key != NULL);
    CHECK(ECDSA_sign(0, message, sizeof(message), signature, &sigsize, ec_key));
    CHECK(secp256k1_ecdsa_sig_parse(&sigr, &sigs, signature, sigsize));
    CHECK(secp256k1_ecdsa_sig_verify(&ctx->ecmult_ctx, &sigr, &sigs, &q, &msg));
    secp256k1_scalar_set_int(&one, 1);
    secp256k1_scalar_add(&msg2, &msg, &one);
    CHECK(!secp256k1_ecdsa_sig_verify(&ctx->ecmult_ctx, &sigr, &sigs, &q, &msg2));

    random_sign(&sigr, &sigs, &key, &msg, NULL);
    CHECK(secp256k1_ecdsa_sig_serialize(signature, &secp_sigsize, &sigr, &sigs));
    CHECK(ECDSA_verify(0, message, sizeof(message), signature, secp_sigsize, ec_key) == 1);

    EC_KEY_free(ec_key);
}

void run_ecdsa_openssl(void) {
    int i;
    for (i = 0; i < 10*count; i++) {
        test_ecdsa_openssl();
    }
}
#endif

#ifdef ENABLE_MODULE_ECDH
# include "modules/ecdh/tests_impl.h"
#endif

#ifdef ENABLE_MODULE_MUSIG
# include "modules/musig/tests_impl.h"
#endif

#ifdef ENABLE_MODULE_RECOVERY
# include "modules/recovery/tests_impl.h"
#endif

<<<<<<< HEAD
#ifdef ENABLE_MODULE_GENERATOR
# include "modules/generator/tests_impl.h"
#endif

#ifdef ENABLE_MODULE_RANGEPROOF
# include "modules/rangeproof/tests_impl.h"
#endif

#ifdef ENABLE_MODULE_WHITELIST
# include "modules/whitelist/tests_impl.h"
#endif

#ifdef ENABLE_MODULE_SURJECTIONPROOF
# include "modules/surjection/tests_impl.h"
=======
#ifdef ENABLE_MODULE_EXTRAKEYS
# include "modules/extrakeys/tests_impl.h"
#endif

#ifdef ENABLE_MODULE_SCHNORRSIG
# include "modules/schnorrsig/tests_impl.h"
>>>>>>> 8ab24e8d
#endif

void run_memczero_test(void) {
    unsigned char buf1[6] = {1, 2, 3, 4, 5, 6};
    unsigned char buf2[sizeof(buf1)];

    /* memczero(..., ..., 0) is a noop. */
    memcpy(buf2, buf1, sizeof(buf1));
    memczero(buf1, sizeof(buf1), 0);
    CHECK(memcmp(buf1, buf2, sizeof(buf1)) == 0);

    /* memczero(..., ..., 1) zeros the buffer. */
    memset(buf2, 0, sizeof(buf2));
    memczero(buf1, sizeof(buf1) , 1);
    CHECK(memcmp(buf1, buf2, sizeof(buf1)) == 0);
}

void int_cmov_test(void) {
    int r = INT_MAX;
    int a = 0;

    secp256k1_int_cmov(&r, &a, 0);
    CHECK(r == INT_MAX);

    r = 0; a = INT_MAX;
    secp256k1_int_cmov(&r, &a, 1);
    CHECK(r == INT_MAX);

    a = 0;
    secp256k1_int_cmov(&r, &a, 1);
    CHECK(r == 0);

    a = 1;
    secp256k1_int_cmov(&r, &a, 1);
    CHECK(r == 1);

    r = 1; a = 0;
    secp256k1_int_cmov(&r, &a, 0);
    CHECK(r == 1);

}

void fe_cmov_test(void) {
    static const secp256k1_fe zero = SECP256K1_FE_CONST(0, 0, 0, 0, 0, 0, 0, 0);
    static const secp256k1_fe one = SECP256K1_FE_CONST(0, 0, 0, 0, 0, 0, 0, 1);
    static const secp256k1_fe max = SECP256K1_FE_CONST(
        0xFFFFFFFFUL, 0xFFFFFFFFUL, 0xFFFFFFFFUL, 0xFFFFFFFFUL,
        0xFFFFFFFFUL, 0xFFFFFFFFUL, 0xFFFFFFFFUL, 0xFFFFFFFFUL
    );
    secp256k1_fe r = max;
    secp256k1_fe a = zero;

    secp256k1_fe_cmov(&r, &a, 0);
    CHECK(memcmp(&r, &max, sizeof(r)) == 0);

    r = zero; a = max;
    secp256k1_fe_cmov(&r, &a, 1);
    CHECK(memcmp(&r, &max, sizeof(r)) == 0);

    a = zero;
    secp256k1_fe_cmov(&r, &a, 1);
    CHECK(memcmp(&r, &zero, sizeof(r)) == 0);

    a = one;
    secp256k1_fe_cmov(&r, &a, 1);
    CHECK(memcmp(&r, &one, sizeof(r)) == 0);

    r = one; a = zero;
    secp256k1_fe_cmov(&r, &a, 0);
    CHECK(memcmp(&r, &one, sizeof(r)) == 0);
}

void fe_storage_cmov_test(void) {
    static const secp256k1_fe_storage zero = SECP256K1_FE_STORAGE_CONST(0, 0, 0, 0, 0, 0, 0, 0);
    static const secp256k1_fe_storage one = SECP256K1_FE_STORAGE_CONST(0, 0, 0, 0, 0, 0, 0, 1);
    static const secp256k1_fe_storage max = SECP256K1_FE_STORAGE_CONST(
        0xFFFFFFFFUL, 0xFFFFFFFFUL, 0xFFFFFFFFUL, 0xFFFFFFFFUL,
        0xFFFFFFFFUL, 0xFFFFFFFFUL, 0xFFFFFFFFUL, 0xFFFFFFFFUL
    );
    secp256k1_fe_storage r = max;
    secp256k1_fe_storage a = zero;

    secp256k1_fe_storage_cmov(&r, &a, 0);
    CHECK(memcmp(&r, &max, sizeof(r)) == 0);

    r = zero; a = max;
    secp256k1_fe_storage_cmov(&r, &a, 1);
    CHECK(memcmp(&r, &max, sizeof(r)) == 0);

    a = zero;
    secp256k1_fe_storage_cmov(&r, &a, 1);
    CHECK(memcmp(&r, &zero, sizeof(r)) == 0);

    a = one;
    secp256k1_fe_storage_cmov(&r, &a, 1);
    CHECK(memcmp(&r, &one, sizeof(r)) == 0);

    r = one; a = zero;
    secp256k1_fe_storage_cmov(&r, &a, 0);
    CHECK(memcmp(&r, &one, sizeof(r)) == 0);
}

void scalar_cmov_test(void) {
    static const secp256k1_scalar zero = SECP256K1_SCALAR_CONST(0, 0, 0, 0, 0, 0, 0, 0);
    static const secp256k1_scalar one = SECP256K1_SCALAR_CONST(0, 0, 0, 0, 0, 0, 0, 1);
    static const secp256k1_scalar max = SECP256K1_SCALAR_CONST(
        0xFFFFFFFFUL, 0xFFFFFFFFUL, 0xFFFFFFFFUL, 0xFFFFFFFFUL,
        0xFFFFFFFFUL, 0xFFFFFFFFUL, 0xFFFFFFFFUL, 0xFFFFFFFFUL
    );
    secp256k1_scalar r = max;
    secp256k1_scalar a = zero;

    secp256k1_scalar_cmov(&r, &a, 0);
    CHECK(memcmp(&r, &max, sizeof(r)) == 0);

    r = zero; a = max;
    secp256k1_scalar_cmov(&r, &a, 1);
    CHECK(memcmp(&r, &max, sizeof(r)) == 0);

    a = zero;
    secp256k1_scalar_cmov(&r, &a, 1);
    CHECK(memcmp(&r, &zero, sizeof(r)) == 0);

    a = one;
    secp256k1_scalar_cmov(&r, &a, 1);
    CHECK(memcmp(&r, &one, sizeof(r)) == 0);

    r = one; a = zero;
    secp256k1_scalar_cmov(&r, &a, 0);
    CHECK(memcmp(&r, &one, sizeof(r)) == 0);
}

void ge_storage_cmov_test(void) {
    static const secp256k1_ge_storage zero = SECP256K1_GE_STORAGE_CONST(0, 0, 0, 0, 0, 0, 0, 0, 0, 0, 0, 0, 0, 0, 0, 0);
    static const secp256k1_ge_storage one = SECP256K1_GE_STORAGE_CONST(0, 0, 0, 0, 0, 0, 0, 1, 0, 0, 0, 0, 0, 0, 0, 1);
    static const secp256k1_ge_storage max = SECP256K1_GE_STORAGE_CONST(
        0xFFFFFFFFUL, 0xFFFFFFFFUL, 0xFFFFFFFFUL, 0xFFFFFFFFUL,
        0xFFFFFFFFUL, 0xFFFFFFFFUL, 0xFFFFFFFFUL, 0xFFFFFFFFUL,
        0xFFFFFFFFUL, 0xFFFFFFFFUL, 0xFFFFFFFFUL, 0xFFFFFFFFUL,
        0xFFFFFFFFUL, 0xFFFFFFFFUL, 0xFFFFFFFFUL, 0xFFFFFFFFUL
    );
    secp256k1_ge_storage r = max;
    secp256k1_ge_storage a = zero;

    secp256k1_ge_storage_cmov(&r, &a, 0);
    CHECK(memcmp(&r, &max, sizeof(r)) == 0);

    r = zero; a = max;
    secp256k1_ge_storage_cmov(&r, &a, 1);
    CHECK(memcmp(&r, &max, sizeof(r)) == 0);

    a = zero;
    secp256k1_ge_storage_cmov(&r, &a, 1);
    CHECK(memcmp(&r, &zero, sizeof(r)) == 0);

    a = one;
    secp256k1_ge_storage_cmov(&r, &a, 1);
    CHECK(memcmp(&r, &one, sizeof(r)) == 0);

    r = one; a = zero;
    secp256k1_ge_storage_cmov(&r, &a, 0);
    CHECK(memcmp(&r, &one, sizeof(r)) == 0);
}

void run_cmov_tests(void) {
    int_cmov_test();
    fe_cmov_test();
    fe_storage_cmov_test();
    scalar_cmov_test();
    ge_storage_cmov_test();
}

int main(int argc, char **argv) {
    unsigned char seed16[16] = {0};
    unsigned char run32[32] = {0};

    /* Disable buffering for stdout to improve reliability of getting
     * diagnostic information. Happens right at the start of main because
     * setbuf must be used before any other operation on the stream. */
    setbuf(stdout, NULL);
    /* Also disable buffering for stderr because it's not guaranteed that it's
     * unbuffered on all systems. */
    setbuf(stderr, NULL);

    /* find iteration count */
    if (argc > 1) {
        count = strtol(argv[1], NULL, 0);
    }

    /* find random seed */
    if (argc > 2) {
        int pos = 0;
        const char* ch = argv[2];
        while (pos < 16 && ch[0] != 0 && ch[1] != 0) {
            unsigned short sh;
            if ((sscanf(ch, "%2hx", &sh)) == 1) {
                seed16[pos] = sh;
            } else {
                break;
            }
            ch += 2;
            pos++;
        }
    } else {
        FILE *frand = fopen("/dev/urandom", "r");
        if ((frand == NULL) || fread(&seed16, 1, sizeof(seed16), frand) != sizeof(seed16)) {
            uint64_t t = time(NULL) * (uint64_t)1337;
            fprintf(stderr, "WARNING: could not read 16 bytes from /dev/urandom; falling back to insecure PRNG\n");
            seed16[0] ^= t;
            seed16[1] ^= t >> 8;
            seed16[2] ^= t >> 16;
            seed16[3] ^= t >> 24;
            seed16[4] ^= t >> 32;
            seed16[5] ^= t >> 40;
            seed16[6] ^= t >> 48;
            seed16[7] ^= t >> 56;
        }
        if (frand) {
            fclose(frand);
        }
    }
    secp256k1_rand_seed(seed16);

    printf("test count = %i\n", count);
    printf("random seed = %02x%02x%02x%02x%02x%02x%02x%02x%02x%02x%02x%02x%02x%02x%02x%02x\n", seed16[0], seed16[1], seed16[2], seed16[3], seed16[4], seed16[5], seed16[6], seed16[7], seed16[8], seed16[9], seed16[10], seed16[11], seed16[12], seed16[13], seed16[14], seed16[15]);

    /* initialize */
    run_context_tests(0);
    run_context_tests(1);
    run_scratch_tests();
    ctx = secp256k1_context_create(SECP256K1_CONTEXT_SIGN | SECP256K1_CONTEXT_VERIFY);
    if (secp256k1_rand_bits(1)) {
        secp256k1_rand256(run32);
        CHECK(secp256k1_context_randomize(ctx, secp256k1_rand_bits(1) ? run32 : NULL));
    }

    run_rand_bits();
    run_rand_int();
    run_util_tests();

    run_sha256_tests();
    run_hmac_sha256_tests();
    run_rfc6979_hmac_sha256_tests();

#ifndef USE_NUM_NONE
    /* num tests */
    run_num_smalltests();
#endif

    /* scalar tests */
    run_scalar_tests();

    /* field tests */
    run_field_inv();
    run_field_inv_var();
    run_field_inv_all_var();
    run_field_misc();
    run_field_convert();
    run_sqr();
    run_sqrt();

    /* group tests */
    run_ge();
    run_group_decompress();

    /* ecmult tests */
    run_wnaf();
    run_point_times_order();
    run_ecmult_chain();
    run_ecmult_constants();
    run_ecmult_gen_blind();
    run_ecmult_const_tests();
    run_ecmult_multi_tests();
    run_ec_combine();

    /* endomorphism tests */
#ifdef USE_ENDOMORPHISM
    run_endomorphism_tests();
#endif

    /* EC point parser test */
    run_ec_pubkey_parse_test();

    /* EC key edge cases */
    run_eckey_edge_case_test();

    /* EC key arithmetic test */
    run_eckey_negate_test();

#ifdef ENABLE_MODULE_ECDH
    /* ecdh tests */
    run_ecdh_tests();
#endif

#ifdef ENABLE_MODULE_MUSIG
    run_musig_tests();
#endif

    /* ecdsa tests */
    run_random_pubkeys();
    run_ecdsa_der_parse();
    run_ecdsa_sign_verify();
    run_ecdsa_end_to_end();
    run_ecdsa_edge_cases();
#ifdef ENABLE_OPENSSL_TESTS
    run_ecdsa_openssl();
#endif

#ifdef ENABLE_MODULE_RECOVERY
    /* ECDSA pubkey recovery tests */
    run_recovery_tests();
#endif

<<<<<<< HEAD
#ifdef ENABLE_MODULE_GENERATOR
    run_generator_tests();
#endif

#ifdef ENABLE_MODULE_RANGEPROOF
    run_rangeproof_tests();
#endif

#ifdef ENABLE_MODULE_WHITELIST
    /* Key whitelisting tests */
    run_whitelist_tests();
#endif

#ifdef ENABLE_MODULE_SURJECTIONPROOF
    run_surjection_tests();
=======
#ifdef ENABLE_MODULE_EXTRAKEYS
    run_extrakeys_tests();
#endif

#ifdef ENABLE_MODULE_SCHNORRSIG
    run_schnorrsig_tests();
>>>>>>> 8ab24e8d
#endif

    /* util tests */
    run_memczero_test();

    run_cmov_tests();

    secp256k1_rand256(run32);
    printf("random run = %02x%02x%02x%02x%02x%02x%02x%02x%02x%02x%02x%02x%02x%02x%02x%02x\n", run32[0], run32[1], run32[2], run32[3], run32[4], run32[5], run32[6], run32[7], run32[8], run32[9], run32[10], run32[11], run32[12], run32[13], run32[14], run32[15]);

    /* shutdown */
    secp256k1_context_destroy(ctx);

    printf("no problems found\n");
    return 0;
}<|MERGE_RESOLUTION|>--- conflicted
+++ resolved
@@ -5512,7 +5512,6 @@
 # include "modules/recovery/tests_impl.h"
 #endif
 
-<<<<<<< HEAD
 #ifdef ENABLE_MODULE_GENERATOR
 # include "modules/generator/tests_impl.h"
 #endif
@@ -5527,14 +5526,14 @@
 
 #ifdef ENABLE_MODULE_SURJECTIONPROOF
 # include "modules/surjection/tests_impl.h"
-=======
+#endif
+
 #ifdef ENABLE_MODULE_EXTRAKEYS
 # include "modules/extrakeys/tests_impl.h"
 #endif
 
 #ifdef ENABLE_MODULE_SCHNORRSIG
 # include "modules/schnorrsig/tests_impl.h"
->>>>>>> 8ab24e8d
 #endif
 
 void run_memczero_test(void) {
@@ -5848,7 +5847,6 @@
     run_recovery_tests();
 #endif
 
-<<<<<<< HEAD
 #ifdef ENABLE_MODULE_GENERATOR
     run_generator_tests();
 #endif
@@ -5864,14 +5862,14 @@
 
 #ifdef ENABLE_MODULE_SURJECTIONPROOF
     run_surjection_tests();
-=======
+#endif
+
 #ifdef ENABLE_MODULE_EXTRAKEYS
     run_extrakeys_tests();
 #endif
 
 #ifdef ENABLE_MODULE_SCHNORRSIG
     run_schnorrsig_tests();
->>>>>>> 8ab24e8d
 #endif
 
     /* util tests */
